--- conflicted
+++ resolved
@@ -30,8 +30,6 @@
         | CallableDeclaration callable -> rewriter.CallableDeclaration(context, callable) |> CallableDeclaration
         | Unknown terminal -> rewriter.Terminal(context, terminal) |> Unknown
 
-<<<<<<< HEAD
-=======
     abstract Attribute : context: 'context * attribute: Attribute -> Attribute
 
     default rewriter.Attribute(context, attribute) =
@@ -40,7 +38,6 @@
             Expression = rewriter.Expression(context, attribute.Expression)
         }
 
->>>>>>> 6f7aeff5
     abstract CallableDeclaration : context: 'context * callable: CallableDeclaration -> CallableDeclaration
 
     default rewriter.CallableDeclaration(context, callable) =
@@ -132,8 +129,6 @@
 
     abstract CallableBody : context: 'context * body: CallableBody -> CallableBody
 
-<<<<<<< HEAD
-=======
     default rewriter.CallableBody(context, body) =
         match body with
         | Statements statements -> rewriter.Block(context, rewriter.Statement, statements) |> Statements
@@ -160,7 +155,6 @@
                 statements = rewriter.Block(context, rewriter.Statement, statements)
             )
 
->>>>>>> 6f7aeff5
     abstract Statement : context: 'context * statement: Statement -> Statement
 
     default rewriter.Statement(context, statement) =
@@ -193,8 +187,6 @@
             Semicolon = rewriter.Terminal(context, returns.Semicolon)
         }
 
-<<<<<<< HEAD
-=======
     abstract QubitDeclaration : context: 'context * decl: QubitDeclaration -> QubitDeclaration
 
     default rewriter.QubitDeclaration(context, decl) =
@@ -210,7 +202,6 @@
                 | Block block -> rewriter.Block(context, rewriter.Statement, block) |> Block
         }
 
->>>>>>> 6f7aeff5
     abstract If : context: 'context * ifs: If -> If
 
     default rewriter.If(context, ifs) =
@@ -228,9 +219,6 @@
             Block = rewriter.Block(context, rewriter.Statement, elses.Block)
         }
 
-<<<<<<< HEAD
-    abstract SymbolBinding : context: 'context * binding: SymbolBinding -> SymbolBinding
-=======
     abstract For : context: 'context * loop: For -> For
 
     default rewriter.For(context, loop) =
@@ -243,7 +231,6 @@
         }
 
     abstract ParameterBinding : context: 'context * binding: ParameterBinding -> ParameterBinding
->>>>>>> 6f7aeff5
 
     default rewriter.ParameterBinding(context, binding) =
         match binding with
@@ -251,11 +238,7 @@
             rewriter.ParameterDeclaration(context, declaration) |> ParameterDeclaration
         | ParameterTuple tuple -> rewriter.Tuple(context, rewriter.ParameterBinding, tuple) |> ParameterTuple
 
-<<<<<<< HEAD
-    abstract SymbolDeclaration : context: 'context * declaration: SymbolDeclaration -> SymbolDeclaration
-=======
     abstract ParameterDeclaration : context: 'context * declaration: ParameterDeclaration -> ParameterDeclaration
->>>>>>> 6f7aeff5
 
     default rewriter.ParameterDeclaration(context, declaration) =
         {
@@ -315,8 +298,6 @@
             CloseBracket = rewriter.Terminal(context, newQubits.CloseBracket)
         }
 
-<<<<<<< HEAD
-=======
     abstract InterpStringContent : context: 'context * interpStringContent: InterpStringContent -> InterpStringContent
 
     default rewriter.InterpStringContent(context, interpStringContent) =
@@ -335,7 +316,6 @@
             CloseBrace = rewriter.Terminal(context, interpStringExpression.CloseBrace)
         }
 
->>>>>>> 6f7aeff5
     abstract Expression : context: 'context * expression: Expression -> Expression
 
     default rewriter.Expression(context, expression) =
@@ -359,8 +339,6 @@
         | Update update -> rewriter.Update(context, update) |> Update
         | Expression.Unknown terminal -> rewriter.Terminal(context, terminal) |> Expression.Unknown
 
-<<<<<<< HEAD
-=======
     abstract Identifier : context: 'context * identifier: Identifier -> Identifier
 
     default rewriter.Identifier(context, identifier) =
@@ -440,7 +418,6 @@
             IfFalse = rewriter.Expression(context, conditional.IfFalse)
         }
 
->>>>>>> 6f7aeff5
     abstract Update : context: 'context * update: Update -> Update
 
     default rewriter.Update(context, update) =
@@ -478,11 +455,6 @@
             Comma = item.Comma |> Option.map (curry rewriter.Terminal context)
         }
 
-<<<<<<< HEAD
-    abstract BinaryOperator :
-        context: 'context * mapper: ('context * 'a -> 'a) * operator: 'a BinaryOperator ->
-        'a BinaryOperator
-=======
     abstract PrefixOperator :
         context: 'context * mapper: ('context * 'a -> 'a) * operator: 'a PrefixOperator -> 'a PrefixOperator
 
@@ -503,7 +475,6 @@
 
     abstract InfixOperator :
         context: 'context * mapper: ('context * 'a -> 'a) * operator: 'a InfixOperator -> 'a InfixOperator
->>>>>>> 6f7aeff5
 
     default rewriter.InfixOperator(context, mapper, operator) =
         {
