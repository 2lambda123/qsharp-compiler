--- conflicted
+++ resolved
@@ -124,14 +124,10 @@
         "vscode": "^1.1.34",
         "typescript": "^2.6.1",
         "tslint": "^5.8.0",
-<<<<<<< HEAD
         "ts-node": "^8.10.2",
         "mocha": "^8.0.0",
         "@types/yeoman-generator": "^3.1.4",
         "@types/yosay": "^0.0.29",
-=======
-        "mocha": "^5.2.0",
->>>>>>> 5f32f602
         "yeoman-test": "^1.7.0",
         "yeoman-assert": "^3.1.0",
         "@types/node": "^9.6.5",
