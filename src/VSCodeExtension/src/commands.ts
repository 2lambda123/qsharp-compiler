// Copyright (c) Microsoft Corporation. All rights reserved.
// Licensed under the MIT License.
 
"use strict";
import * as vscode from "vscode";
import * as cp from "child_process";
import * as https from "https";
import {
  AzureCliCredential,
  InteractiveBrowserCredential,
} from "@azure/identity";
import { QuantumJobClient } from "@azure/quantum-jobs";

import { DotnetInfo, findIQSharpVersion } from "./dotnet";
import { IPackageInfo } from "./packageInfo";
import * as semver from "semver";
import { promisify } from "util";
import { QSharpGenerator } from "./yeoman-generator";
import {
  LocalSubmissionsProvider,
} from "./localSubmissionsProvider";

import * as yeoman from "yeoman-environment";
import { openReadOnlyJson } from "@microsoft/vscode-azext-utils";
import {getWorkspaceFromUser} from "./quickPickWorkspace";
import {getJobInfoFromUser} from "./quickPickJob";

export type workspaceInfo = {
  subscriptionId: string;
  resourceGroup: string;
  workspace: string;
  location: string;
};

export const configIssueEnum = {
  NO_CONFIG:1,
  INVALID_CONFIG:2,
  MULTIPLE_CONFIGS:3
};

export type configFileInfo ={
  workspaceInfo:workspaceInfo | undefined,
  configIssue:number| undefined
};

export function registerCommand(
  context: vscode.ExtensionContext,
  name: string,
  action: () => void
) {
  context.subscriptions.push(
    vscode.commands.registerCommand(name, () => {
      action();
    })
  );
}

export async function createNewProject(context: vscode.ExtensionContext) {
  let env = yeoman.createEnv();
  env.registerStub(QSharpGenerator, "qsharp:app");
  // Disable type checking on the env object at this point due to
  // https://github.com/yeoman/environment/issues/273.
  let anyEnv = env as any;
  let err = await anyEnv.run("qsharp:app", {
    extensionPath: context.extensionPath,
  });
  if (err) {
    let errorMessage = err.name + ": " + err.message;
    console.log(errorMessage);
    vscode.window.showErrorMessage(errorMessage);
  }
}

export function installTemplates(
  dotNetSdk: DotnetInfo,
  packageInfo?: IPackageInfo
) {
  let packageVersion = packageInfo?.nugetVersion
    ? `::${packageInfo!.nugetVersion}`
    : "";
  let proc = cp.spawn(dotNetSdk.path, [
    "new",
    "--install",
    `Microsoft.Quantum.ProjectTemplates${packageVersion}`,
  ]);

  let errorMessage = "";
  proc.stderr.on("data", (data) => {
    errorMessage = errorMessage + data;
  });
  proc.stdout.on("data", (data) => {
    console.log("" + data);
  });

  proc.on("exit", (code, signal) => {
    console.log("dotnet new --install stderr:", errorMessage);
    if (code === 0) {
      vscode.window.showInformationMessage(
        "Project templates installed successfully."
      );
    } else {
      vscode.window.showErrorMessage(
        `.NET Core SDK exited with code ${code} when installing project templates:\n${errorMessage}`
      );
    }
  });
}

export function openDocumentationHome() {
  return vscode.env.openExternal(
    vscode.Uri.parse("https://docs.microsoft.com/azure/quantum/")
  );
}

export function installOrUpdateIQSharp(
  dotNetSdk: DotnetInfo,
  requiredVersion?: string
) {
  findIQSharpVersion()
    .then((iqsharpVersion) => {
      if (
        iqsharpVersion !== undefined &&
        iqsharpVersion["iqsharp"] !== undefined
      ) {
        // We got a version, so let's check if it's up to date or not.
        // If it is up to date, we print out that this is the case and resolve the
        // promise immediately.
        if (
          requiredVersion === undefined ||
          semver.gte(iqsharpVersion["iqsharp"], requiredVersion)
        ) {
          vscode.window.showInformationMessage(
            `Currently IQ# version is up to date (${iqsharpVersion["iqsharp"]}).`
          );
          return false;
        }

        // If we made it here, we need to install IQ#. This can fail if it's already installed.
        // While dotnet does offer an update command, it's often more reliable to just uninstall and reinstall.
        // Thus, we uninstall here before proceeding to the install step below.
        return promisify(cp.exec)(
          `"${dotNetSdk.path}" tool uninstall --global Microsoft.Quantum.IQSharp`
        ).then(() => true);
      }
      return true;
    })
    .then((needToInstall) => {
      if (needToInstall) {
        let versionSpec =
          requiredVersion === undefined ? "" : `::${requiredVersion}`;
        return promisify(cp.exec)(
          `"${dotNetSdk.path}" tool install --global Microsoft.Quantum.IQSharp${versionSpec}`
        ).then(() => {
          // Check what version actually got installed and report that back.
          findIQSharpVersion().then((installedVersion) => {
            if (installedVersion === undefined) {
              throw new Error("Could not detect IQ# version after installing.");
            }
            if (installedVersion["iqsharp"] === undefined) {
              throw new Error("Newly installed IQ# did not report a version.");
            }
            vscode.window.showInformationMessage(
              `Successfully installed IQ# version ${installedVersion["iqsharp"]}`
            );
          });
        });
      }
    })
    .catch((reason) => {
      vscode.window.showWarningMessage(`Could not install IQ#:\n${reason}`);
    });
}

<<<<<<< HEAD
// try to pull workspace from config file. If nonexistent or incorrect format prompt user for workspace info.
export async function getWorkspaceInfo(context: vscode.ExtensionContext, credential:InteractiveBrowserCredential | AzureCliCredential, workspaceStatusBarItem: vscode.StatusBarItem, submitJobCommand=false){
    let workspaceInfo:any;
    let userInputNeeded=false;
    const configFile = await vscode.workspace.findFiles(
        "**/azurequantumconfig.json"
      );
=======
// return azurequantumconfig.json if present
export async function getAzureQuantumConfig():Promise<configFileInfo> {
>>>>>>> d966561d

  const configFileInfo:configFileInfo = {
    workspaceInfo:undefined,
    configIssue:undefined
  };

  let workspaceInfo:workspaceInfo;
  const configFile = await vscode.workspace.findFiles(
    "**/azurequantumconfig.json"
  );

  if(configFile.length ===0){
    configFileInfo["configIssue"] = configIssueEnum.NO_CONFIG;
    return configFileInfo;
  }

  if(configFile.length>1){
    configFileInfo["configIssue"] = configIssueEnum.MULTIPLE_CONFIGS;
    vscode.window.showWarningMessage("Only one azurequantumconfig.json file is allowed in a workspace.");
    return configFileInfo;
  }


    const workspaceInfoChunk: any = await vscode.workspace.fs.readFile(
      configFile[0]
    );
    try{
    workspaceInfo = JSON.parse(String.fromCharCode(...workspaceInfoChunk));
    // Verify azurequantumconfig.json file has necessary fields
    if (!workspaceInfo["subscriptionId"]||!workspaceInfo["resourceGroup"]||!workspaceInfo["workspace"]||!workspaceInfo["location"]){
        throw Error;
    }
}
    catch{
        configFileInfo["configIssue"] = configIssueEnum.INVALID_CONFIG;
        vscode.window.showWarningMessage("Invalid azurequantumconfig.json format");
        return configFileInfo;
    }
    configFileInfo["workspaceInfo"]=workspaceInfo;
    return configFileInfo;
}

<<<<<<< HEAD
      if (workspaceInfo === undefined) {
        // remove any previous account info
        context.workspaceState.update("workspaceInfo", undefined);
        try{
        userInputNeeded = true;
        // if this function is called from job submission command, submitJobCommand flag makes
        // total steps 7 instead of 3 for the workspace entries required.
        await getWorkspaceFromUser(context, credential, workspaceStatusBarItem, submitJobCommand);
=======

async function getWorkspaceInfo(context: vscode.ExtensionContext, credential:InteractiveBrowserCredential | AzureCliCredential, workSpaceStatusBarItem: vscode.StatusBarItem, totalSteps:number){
    let workspaceInfo:workspaceInfo|undefined;
    // remove any previous account info
    context.workspaceState.update("workspaceInfo", undefined);
    try{
        await getWorkspaceFromUser(context, credential, workSpaceStatusBarItem, totalSteps);
>>>>>>> d966561d
        workspaceInfo = context.workspaceState.get("workspaceInfo");
        }
        catch{
            vscode.window.showWarningMessage(`Could not connect to Azure Workspace`);
            return;
        }

      if (workspaceInfo === undefined) {
        return;
      }
<<<<<<< HEAD
      workspaceStatusBarItem.command = "quantum.changeWorkspace";
      workspaceStatusBarItem.text = `Azure Workspace: ${workspaceInfo["workspace"]}`;
      workspaceStatusBarItem.show();
      // if this function is called from job submission command, userInputNeeded flag makes
      // total steps 7 instead of 4 for the job entries required.
      return [workspaceInfo, userInputNeeded];
}



=======
      return workspaceInfo;
}



export async function deleteAzureWorkspaceInfo(context: vscode.ExtensionContext) {
  context.workspaceState.update("workspaceInfo", undefined);
  vscode.window.showInformationMessage("Successfully Disconnected");
}


>>>>>>> d966561d
function getQuantumJobClient(workspaceInfo: workspaceInfo, credential: any) {
  const endpoint = "https://" + workspaceInfo["location"] + ".quantum.azure.com";
  return new QuantumJobClient(
    credential,
    workspaceInfo["subscriptionId"],
    workspaceInfo["resourceGroup"],
    workspaceInfo["workspace"],
    {
      endpoint: endpoint,
      credentialScopes: "https://quantum.microsoft.com/.default",
    }
  );
}

// submitting program to azure quantum
export async function submitJob(
  context: vscode.ExtensionContext,
  dotNetSdk: DotnetInfo,
  jobsSubmittedProvider: LocalSubmissionsProvider,
  credential: InteractiveBrowserCredential | AzureCliCredential,
  workSpaceStatusBarItem: vscode.StatusBarItem,
  workspaceInfo:workspaceInfo|undefined,
  projectFiles: any[],
  totalSteps: number
) {
    if (!workspaceInfo){
      workspaceInfo = await getWorkspaceInfo(context, credential,workSpaceStatusBarItem, totalSteps);
    }
    if (!workspaceInfo){
        return;
    }

  const quantumJobClient = getQuantumJobClient(workspaceInfo, credential);


  const {csproj, jobName, provider, target, programArguments } = await getJobInfoFromUser(context,quantumJobClient, workspaceInfo, totalSteps, projectFiles);

  let projectFilePath:string;
  // Change csproj file foward slashes to backslashes for dotnet operations
  if(csproj){
  projectFilePath = csproj.replace(/[/]/g, "\\").substring(1);
}
else{
  return;
}
  vscode.window.withProgress(
    {
      location: vscode.ProgressLocation.Window,
      title: "Submitting Job",
    },
    async (progress) => {

      // need to build file first as ExecutionTarget is not reconized at run time
      await promisify(cp.execFile)(`${dotNetSdk.path}`, [
        "build",
        `${projectFilePath}`,
        `-property:ExecutionTarget=${target}`,
      ])
        .then(async (edit) => {
          if (!edit || !workspaceInfo) {
            throw Error;
          }

          let args = ["dotnet", "run", "--no-build"];

          args.push("--project");
          args.push(projectFilePath as string);

          args.push("--");
          args.push("submit");

          args.push("--subscription");
          args.push(workspaceInfo["subscriptionId"]);

          args.push("--resource-group");
          args.push(workspaceInfo["resourceGroup"]);

          args.push("--workspace");
          args.push(workspaceInfo["workspace"]);

          args.push("--target");
          args.push(target);

          args.push("--output");
          args.push("Id");

          args.push("--job-name");
          args.push(jobName||"");

          const token = await credential.getToken(
            "https://quantum.microsoft.com/.default"
          );

          args.push("--aad-token");
          args.push(token.token);

          args.push("--location");
          args.push(workspaceInfo["location"]);

          args.push("--user-agent");
          args.push("VSCODE");

          if (programArguments) {
            args = args.concat(programArguments.split(" "));
          }

          await promisify(cp.execFile)(`${dotNetSdk.path}`, args)
            .then((job) => {
              if (!job || !workspaceInfo) {
                throw Error;
              }
              // job.stdout returns job id with an unnecessary space and new line char
              const jobId = job.stdout.slice(0, -2);
              vscode.window.showInformationMessage(`Job Id: ${jobId}`);

              const timeStamp = new Date().toISOString();

              const jobDetails = {
                submissionTime: timeStamp,
                subscriptionId: workspaceInfo["subscriptionId"],
                resourceGroup: workspaceInfo["resourceGroup"],
                workspace: workspaceInfo["workspace"],
                location: workspaceInfo["location"],
                jobId: jobId,
                name: jobName ? jobName : undefined,
                provider: provider,
                target: target,
                programArguments: programArguments
                  ? programArguments
                  : undefined,
              };

              // Add job to the extension's panel
              const locallySubmittedJobs: any = context.workspaceState.get(
                "locallySubmittedJobs"
              );
              const updatedSubmittedJobIds = locallySubmittedJobs
                ? [jobDetails, ...locallySubmittedJobs]
                : [jobDetails];
              context.workspaceState.update(
                "locallySubmittedJobs",
                updatedSubmittedJobIds
              );
              jobsSubmittedProvider.refresh(context);
              vscode.commands.executeCommand("quantum-jobs.focus");

              // update targetsSubmissionDates with new time stamp for target
              // this enables users to see most recent targets first when submitting jobs
              let targetSubmissionDates: any = context.workspaceState.get(
                "targetSubmissionDates"
              );
              if (!targetSubmissionDates){
                targetSubmissionDates={};
              }
              targetSubmissionDates[target] = timeStamp;
              context.workspaceState.update(
                "targetSubmissionDates",
                targetSubmissionDates
              );
            })
            .then(undefined, (err) => {
              console.error("I am a runtime error ");
              vscode.window.showErrorMessage(err.stderr);
            });
        })
        .then(undefined, (err) => {
          console.error("I am a compilation error");
          vscode.window.showErrorMessage(err.message);
        });
    }
  );
}


async function getJob(context: vscode.ExtensionContext,
    credential: InteractiveBrowserCredential | AzureCliCredential,
    jobId:string,
    workspaceInfo:workspaceInfo
    )
    {
        let jobResponse:any;

          await vscode.window.withProgress(
            {
              location: vscode.ProgressLocation.Notification,
              title: "Loading Output...",
              cancellable: false,
            },
            async (progress, token2) => {


              const quantumJobClient = getQuantumJobClient(workspaceInfo, credential);

              try{
              jobResponse = await quantumJobClient.jobs.get(jobId);
                }
              catch(e:any){
                if(e.statusCode === 404){
                    vscode.window.showErrorMessage("Change your workspace to where your job was submitted from.");
                }
                else if(e.statusCode === 403){
                    vscode.window.showErrorMessage("Change your account to where your job was submitted from.");
                }
                else{
                    vscode.window.showErrorMessage(e.message);
                }
                return;
              }
            }
          );
          return jobResponse;

}

// if users requests job results from the Command Palette, jobId param will need to be input by user
// if users requests job results from the panel, jobId will be passed
export async function getJobResults(
  context: vscode.ExtensionContext,
  credential: InteractiveBrowserCredential | AzureCliCredential,
  workSpaceStatusBarItem: vscode.StatusBarItem,
  jobId?: string

) {

  let {workspaceInfo, configIssue} = await getAzureQuantumConfig();
  if(configIssue===configIssueEnum.MULTIPLE_CONFIGS){
    return;
  }
  // if user needs to select a workspace, show steps in title
  const inputTitle = workspaceInfo?"Enter a Job Id": "Enter Job Id (4/4)";
  if(configIssue){
    workspaceInfo = await getWorkspaceInfo(context, credential,workSpaceStatusBarItem, 4);
  }
  if(!workspaceInfo){
      return;
  }
  // inputBox for a user calling Get Job from Command Palette
  if (!jobId) {
    vscode.commands.executeCommand("quantum-jobs.focus");
    jobId = await vscode.window.showInputBox({
      ignoreFocusOut: true,
      title: inputTitle
    });
  }
  if (!jobId) {
    return;
  }
  const job = await getJob(context,credential,jobId,workspaceInfo);

  if (job === undefined) {
    return;
  }
// cancelling or cancelled jobs will just create a notification
  if(job.status ==="Cancelled"){
    vscode.window.showInformationMessage(`Job status: ${job.status}`);
    return;
  }

  else if (job.isCancelling){
    vscode.window.showInformationMessage(`Job status: Cancellation Requested`);
    return;
  }
// other unsuccessful jobs will result in a notification with the option to cancel
  else if(job.status !=="Succeeded"){
    const userInput = await vscode.window.showInformationMessage(`Job status: ${job.status}`,{}, ...["Cancel Job"]);

    if (userInput === "Cancel Job"){

        const userInputConfirmation = await vscode.window.showInformationMessage(`Are you sure you want to cancel your job?`,{}, ...["Yes","No"]);

        if(userInputConfirmation==="Yes"){
        const quantumJobClient = getQuantumJobClient(workspaceInfo, credential);
        await quantumJobClient.jobs.cancel(jobId);
  }

    }
    return;
  }
  // Succeeded jobs will call the output data uri for the result data
  https
  .get(job.outputDataUri || "", function (response) {
    response.on("data", (chunk: number[]) => {
      const outputString = String.fromCharCode(...chunk) + "\n";
      if (outputString.includes("Histogram")) {
        const rawJsonOutput = JSON.parse(outputString);
        const histArrayLength = rawJsonOutput["Histogram"].length;
        const refinedJson: { [key: string]: any } = { Histogram: {} };

        for (let i = 0; i < histArrayLength; i += 2) {
          const key = rawJsonOutput["Histogram"][i];
          const value = rawJsonOutput["Histogram"][i + 1];
          refinedJson["Histogram"][key] = value;
        }
        openReadOnlyJson({ label: `results-${job.name}`, fullId: jobId as string}, refinedJson);

        }
        else if(outputString.includes("Error"))
        {
          try{
          const message = outputString.split("<Message>")[1].split("</Message>")[0];
          vscode.window.showErrorMessage(message);
          }
          catch{
            vscode.window.showErrorMessage("Error retrieving job.");
          }
        }
        }).on("error", function (err) {
          vscode.window.showErrorMessage(err.message);
          });
    });
    }


export async function getJobDetails(
    context: vscode.ExtensionContext,
    credential: InteractiveBrowserCredential | AzureCliCredential,
    workSpaceStatusBarItem: vscode.StatusBarItem,
    jobId: string
  ) {
    let {workspaceInfo, configIssue} = await getAzureQuantumConfig();
    if(configIssue===configIssueEnum.MULTIPLE_CONFIGS){
      return;
    }
    if(configIssue){
      workspaceInfo = await getWorkspaceInfo(context, credential,workSpaceStatusBarItem, 5);
    }
    if(!workspaceInfo){
        return;
    }
    const job = await getJob(context,credential,jobId,workspaceInfo);

    if (job === undefined) {
      return;
    }

  await openReadOnlyJson(
    { label:job.name, fullId: jobId },
    job
  );
}<|MERGE_RESOLUTION|>--- conflicted
+++ resolved
@@ -1,6 +1,6 @@
 // Copyright (c) Microsoft Corporation. All rights reserved.
 // Licensed under the MIT License.
- 
+
 "use strict";
 import * as vscode from "vscode";
 import * as cp from "child_process";
@@ -171,18 +171,8 @@
     });
 }
 
-<<<<<<< HEAD
-// try to pull workspace from config file. If nonexistent or incorrect format prompt user for workspace info.
-export async function getWorkspaceInfo(context: vscode.ExtensionContext, credential:InteractiveBrowserCredential | AzureCliCredential, workspaceStatusBarItem: vscode.StatusBarItem, submitJobCommand=false){
-    let workspaceInfo:any;
-    let userInputNeeded=false;
-    const configFile = await vscode.workspace.findFiles(
-        "**/azurequantumconfig.json"
-      );
-=======
 // return azurequantumconfig.json if present
 export async function getAzureQuantumConfig():Promise<configFileInfo> {
->>>>>>> d966561d
 
   const configFileInfo:configFileInfo = {
     workspaceInfo:undefined,
@@ -225,24 +215,13 @@
     return configFileInfo;
 }
 
-<<<<<<< HEAD
-      if (workspaceInfo === undefined) {
-        // remove any previous account info
-        context.workspaceState.update("workspaceInfo", undefined);
-        try{
-        userInputNeeded = true;
-        // if this function is called from job submission command, submitJobCommand flag makes
-        // total steps 7 instead of 3 for the workspace entries required.
-        await getWorkspaceFromUser(context, credential, workspaceStatusBarItem, submitJobCommand);
-=======
-
-async function getWorkspaceInfo(context: vscode.ExtensionContext, credential:InteractiveBrowserCredential | AzureCliCredential, workSpaceStatusBarItem: vscode.StatusBarItem, totalSteps:number){
+
+export async function getWorkspaceInfo(context: vscode.ExtensionContext, credential:InteractiveBrowserCredential | AzureCliCredential, workSpaceStatusBarItem: vscode.StatusBarItem, totalSteps:number){
     let workspaceInfo:workspaceInfo|undefined;
     // remove any previous account info
     context.workspaceState.update("workspaceInfo", undefined);
     try{
         await getWorkspaceFromUser(context, credential, workSpaceStatusBarItem, totalSteps);
->>>>>>> d966561d
         workspaceInfo = context.workspaceState.get("workspaceInfo");
         }
         catch{
@@ -253,30 +232,10 @@
       if (workspaceInfo === undefined) {
         return;
       }
-<<<<<<< HEAD
-      workspaceStatusBarItem.command = "quantum.changeWorkspace";
-      workspaceStatusBarItem.text = `Azure Workspace: ${workspaceInfo["workspace"]}`;
-      workspaceStatusBarItem.show();
-      // if this function is called from job submission command, userInputNeeded flag makes
-      // total steps 7 instead of 4 for the job entries required.
-      return [workspaceInfo, userInputNeeded];
-}
-
-
-
-=======
       return workspaceInfo;
 }
 
 
-
-export async function deleteAzureWorkspaceInfo(context: vscode.ExtensionContext) {
-  context.workspaceState.update("workspaceInfo", undefined);
-  vscode.window.showInformationMessage("Successfully Disconnected");
-}
-
-
->>>>>>> d966561d
 function getQuantumJobClient(workspaceInfo: workspaceInfo, credential: any) {
   const endpoint = "https://" + workspaceInfo["location"] + ".quantum.azure.com";
   return new QuantumJobClient(
