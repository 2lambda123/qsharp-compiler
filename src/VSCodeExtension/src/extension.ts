--- conflicted
+++ resolved
@@ -14,13 +14,9 @@
 import {registerUIExtensionVariables, createAzExtOutputChannel, UIExtensionVariables } from '@microsoft/vscode-azext-utils';
 import { AzureCliCredential, InteractiveBrowserCredential, ChainedTokenCredential } from '@azure/identity';
 import {getWorkspaceFromUser} from "./quickPickWorkspace";
-<<<<<<< HEAD
-import {workspaceInfo, getWorkspaceInfo} from "./commands";
+import {workspaceInfo, getAzureQuantumConfig, configIssueEnum, getWorkspaceInfo} from "./commands";
 import { AbortController} from "@azure/abort-controller";
 import * as https from "https";
-=======
-import {workspaceInfo, getAzureQuantumConfig, configIssueEnum} from "./commands";
->>>>>>> d966561d
 
 const findPort = require('find-open-port');
 let credential:AzureCliCredential|InteractiveBrowserCredential;
@@ -368,15 +364,8 @@
         context,
         "quantum.submitJob",
         async() => {
-<<<<<<< HEAD
-            await getCredential(context).then(()=>{
-            requireDotNetSdk(dotNetSdkVersion).then(
-                (dotNetSdk) => {
-                sendTelemetryEvent(EventNames.jobSubmissionStarted, {},{});
-                submitJob(context, dotNetSdk, localSubmissionsProvider, credential,workspaceStatusBarItem );
-                }
-=======
-            await getCredential(context);
+            await getCredential(context).then( async()=>{
+
             sendTelemetryEvent(EventNames.jobSubmissionStarted, {},{});
             // base amount of steps (provider, target, jobName, programArguments)
             let totalSteps = 4;
@@ -401,8 +390,7 @@
             totalSteps = multipleProjFilesFlag?totalSteps+1:totalSteps;
 
             requireDotNetSdk(dotNetSdkVersion).then(
-                dotNetSdk => submitJob(context, dotNetSdk, localSubmissionsProvider, credential, workSpaceStatusBarItem, workspaceInfo, projectFiles, totalSteps)
->>>>>>> d966561d
+                dotNetSdk => submitJob(context, dotNetSdk, localSubmissionsProvider, credential, workspaceStatusBarItem, workspaceInfo, projectFiles, totalSteps)
             );
         }).catch((err)=>{
             if (err){
@@ -418,9 +406,9 @@
         "quantum.changeWorkspace",
         async() => {
         await getCredential(context).then(async()=>{
-            await getWorkspaceFromUser(context, credential, workspaceStatusBarItem);
+            // three total steps
+            await getWorkspaceFromUser(context, credential, workspaceStatusBarItem, 3);
             sendTelemetryEvent(EventNames.changeWorkspace, {},{});
-<<<<<<< HEAD
         }).catch((err)=>{
             if (err){
                 console.log(err);
@@ -434,17 +422,13 @@
         "quantum.getWorkspace",
         async() => {
         await getCredential(context).then(async()=>{
-            await getWorkspaceInfo(context, credential, workspaceStatusBarItem);
+            await getWorkspaceInfo(context, credential, workspaceStatusBarItem, 3);
         }).catch((err)=>{
             if (err){
                 console.log(err);
                 }
         });
-=======
-            await getCredential(context);
-            // three total steps
-            await getWorkspaceFromUser(context, credential, workSpaceStatusBarItem, 3);
->>>>>>> d966561d
+
         }
     );
 
