import * as vscode from "vscode";
import {
  AzureCliCredential,
  InteractiveBrowserCredential,
  AccessToken
} from "@azure/identity";
import { TextEncoder } from "util";
import {workspaceInfo} from "./commands";
// import fetch from 'node-fetch';
import * as https from "https";

const selectionStepEnum = {
  SUBSCRIPTION:1,
  RESOURCE_GROUP:2,
  WORKSPACE:3
};


export async function getWorkspaceFromUser(
    context: vscode.ExtensionContext,
    credential: InteractiveBrowserCredential | AzureCliCredential,
<<<<<<< HEAD
    workspaceStatusBarItem: vscode.StatusBarItem,
    submitJobCommand=false
=======
    workSpaceStatusBarItem: vscode.StatusBarItem,
    totalSteps: number
>>>>>>> d966561d
  ) {
    // get access token
    let token: AccessToken;
    await vscode.window.withProgress(
        {
          location: vscode.ProgressLocation.Notification,
          title: "Loading Azure resources...",
        },
        async (progress) => {
        token = await credential.getToken(
        "https://management.azure.com/.default",
        );
      });

      return new Promise<void>( async (resolve, reject)=>{

    const currentworkspaceInfo: workspaceInfo | unknown = context.workspaceState.get("workspaceInfo");
    const options:any = {
      headers: {
        Authorization: `Bearer ${token.token}`,
      },
      resolveWithFullResponse:true
    };

    let subscriptionId: any;
    let resourceGroup: any;
    let workspace: any;
    let location: any;
    let finished = false;

    const quickPick = vscode.window.createQuickPick();
    // if user is submitting job, total steps will be 7, otherwise 3
    quickPick.totalSteps = totalSteps;

    await setupSubscriptionIdQuickPick(quickPick, currentworkspaceInfo, options);
    quickPick.onDidAccept(async () => {
      const selection = quickPick.selectedItems[0];
      // user selects subscription, now set up resource group selection
      if (quickPick.step === selectionStepEnum.SUBSCRIPTION) {
        if (!selection || !selection["description"]) {
          reject();
          return;
        }
        subscriptionId = selection["description"];
        await setupResourceGroupQuickPick(
          quickPick,
          currentworkspaceInfo,
          subscriptionId,
          options
        );
        // user selects resource group, now set up workspace selection
      } else if (quickPick.step === selectionStepEnum.RESOURCE_GROUP) {
        if (!selection || !selection["label"]) {
          reject();
          return;
        }
        resourceGroup = selection["label"];
        await setupWorkspaceQuickPick(quickPick, subscriptionId, resourceGroup, options);
      }
      // final step
      else if (quickPick.step === selectionStepEnum.WORKSPACE) {
        if (!selection || !selection["label"]) {
              reject();
              return;
            }
            workspace = selection.label;
        location = selection.description;

        // update the locally saved workspace state
        context.workspaceState.update("workspaceInfo", {
          subscriptionId: subscriptionId,
          resourceGroup: resourceGroup,
          workspace: workspace,
          location: location,
        });
        finished = true;
        quickPick.dispose();
        // write the config file cotaining workspace details
        await writeConfigFile(context);
        workspaceStatusBarItem.command = "quantum.changeWorkspace";
        workspaceStatusBarItem.text = `Azure Workspace: ${workspace}`;
        workspaceStatusBarItem.show();
        resolve();
      }
    });

    quickPick.onDidTriggerButton(async (button) => {
      // resource group back button pressed, go back to subscription id
      if (quickPick.step === selectionStepEnum.RESOURCE_GROUP) {
        await setupSubscriptionIdQuickPick(quickPick, currentworkspaceInfo, options);
      }
      // workspaces back button pressed, go back to resource group
      if (quickPick.step === selectionStepEnum.WORKSPACE) {
        await setupResourceGroupQuickPick(
          quickPick,
          currentworkspaceInfo,
          subscriptionId,
          options
        );
      }
    });

    quickPick.onDidHide(()=>{
      if(!finished){
          reject();
      }
    });


  });
  }



  async function setupResourceGroupQuickPick(
    quickPick: vscode.QuickPick<vscode.QuickPickItem>,
    currentworkspaceInfo: workspaceInfo | unknown,
    subscriptionId: string,
    options:any
  ) {
    quickPick.placeholder = "";
    quickPick.items = [];
    quickPick.step = selectionStepEnum.RESOURCE_GROUP;
    quickPick.title = "Select Resource Group";
    quickPick.value = "";
    quickPick.buttons = [vscode.QuickInputButtons.Back];
    quickPick.enabled = false;
    quickPick.busy = true;
    quickPick.show();


    const rgJSON:any = await new Promise((resolve, reject)=>{
            //@ts-ignore
      const req = https.get(`https://management.azure.com/subscriptions/${subscriptionId}/resourcegroups?api-version=2020-01-01`, options, (res:any) => {
        let responseBody = '';

        res.on('data', (chunk:any) => {
            responseBody += chunk;
        });

        res.on('end', () => {
            resolve(JSON.parse(responseBody));
        });
    });

    req.on('error', (err) => {
        reject(err);
    });
    });

    quickPick.value = "";
    if (quickPick.step===selectionStepEnum.RESOURCE_GROUP){
      if(rgJSON.value.length === 0){
        quickPick.placeholder = "No resource groups found.";
      }
      else{
      quickPick.items = rgJSON.value.map((rg: any) => {
          if (
          currentworkspaceInfo &&
          (currentworkspaceInfo as any)["resourceGroup"] === rg.name && quickPick.step ===selectionStepEnum.RESOURCE_GROUP
          ) {
              quickPick.value = rg.name;
          }
          return { label: rg.name };
      });
    }
      quickPick.enabled = true;
      quickPick.busy = false;
      quickPick.show();
  }
  }

  async function setupSubscriptionIdQuickPick(
    quickPick: vscode.QuickPick<vscode.QuickPickItem>,
    currentworkspaceInfo: workspaceInfo | unknown,
    options: any
  ) {
    quickPick.placeholder = "";
    quickPick.items = [];
    quickPick.step = selectionStepEnum.SUBSCRIPTION;
    quickPick.title = "Select Subscription";
    quickPick.enabled = false;
    quickPick.ignoreFocusOut = true;
    quickPick.busy = true;
    quickPick.buttons = [];
    quickPick.value = "";
    quickPick.show();

    const subscriptionsJSON:any = await new Promise((resolve, reject)=>{
            //@ts-ignore
      const req = https.get("https://management.azure.com/subscriptions?api-version=2020-01-01", options, (res:any) => {
        let responseBody = '';

        res.on('data', (chunk:any) => {
            responseBody += chunk;
        });

        res.on('end', () => {
            resolve(JSON.parse(responseBody));
        });
    });

    req.on('error', (err) => {
        reject(err);
    });
    });

    if (quickPick.step===selectionStepEnum.SUBSCRIPTION){
      if(subscriptionsJSON.value.length ===0){
        quickPick.placeholder = "No subscriptions found.";
      }
      else{
      quickPick.items = subscriptionsJSON.value.map((subscription: any) => {
        if (
          currentworkspaceInfo &&
          (currentworkspaceInfo as any)["subscriptionId"] ===
              subscription.subscriptionId && quickPick.step ===selectionStepEnum.SUBSCRIPTION
          ) {
              quickPick.value = subscription.displayName;
          }
          return {
          label: subscription.displayName,
          description: subscription.subscriptionId,
          };
      });
    }
  }
    quickPick.enabled = true;
    quickPick.busy = false;

    quickPick.show();
  }

  async function setupWorkspaceQuickPick(quickPick: vscode.QuickPick<vscode.QuickPickItem>, subscriptionId:string, resourceGroup:string, options:any){
    quickPick.items = [];
    quickPick.step = selectionStepEnum.WORKSPACE;
    quickPick.title = "Select Workspace";
    quickPick.value = "";
    quickPick.buttons = [vscode.QuickInputButtons.Back];
    quickPick.enabled = false;
    quickPick.busy = true;
    quickPick.placeholder = "";
    quickPick.show();

    const workspacesJSON:any = await new Promise((resolve, reject)=>{
      //@ts-ignore
      const req = https.get(`https://management.azure.com/subscriptions/${subscriptionId}/resourcegroups/${resourceGroup}/resources?api-version=2020-01-01`, options, (res:any) => {
        let responseBody = '';

        res.on('data', (chunk:any) => {
            responseBody += chunk;
        });

        res.on('end', () => {
            resolve(JSON.parse(responseBody));
        });
    });

    req.on('error', (err) => {
        reject(err);
    });
    });

    const quantumWorkspaces = workspacesJSON.value.filter((workspace: any) => {
      if (workspace["type"].includes("Quantum")) {
        return true;
      }
      return false;
    });
    if (quickPick.step===selectionStepEnum.WORKSPACE){
      if(quantumWorkspaces.length===0){
        quickPick.placeholder = "No Quantum Workspaces found.";
      }
      quickPick.items = quantumWorkspaces.map((workspace: any) => {
        return {
          label: workspace.name,
          description: workspace.location,
        };
      });
    }
      quickPick.enabled = true;
      quickPick.busy = false;
      quickPick.show();

  }


  async function writeConfigFile(context:vscode.ExtensionContext){
    const wsPath = vscode.workspace.workspaceFolders
        ? vscode.workspace.workspaceFolders[0].uri.fsPath
        : undefined;
      // gets the path of the first workspace folder
      const filePath = vscode.Uri.file(wsPath + "/azurequantumconfig.json");
      const jsonWorkspaceInfo = JSON.stringify(
        context.workspaceState.get("workspaceInfo"),
        undefined,
        " ".repeat(4)
      );
      await vscode.workspace.fs.writeFile(
        filePath,
        new TextEncoder().encode(jsonWorkspaceInfo)
      );
}<|MERGE_RESOLUTION|>--- conflicted
+++ resolved
@@ -19,13 +19,8 @@
 export async function getWorkspaceFromUser(
     context: vscode.ExtensionContext,
     credential: InteractiveBrowserCredential | AzureCliCredential,
-<<<<<<< HEAD
     workspaceStatusBarItem: vscode.StatusBarItem,
-    submitJobCommand=false
-=======
-    workSpaceStatusBarItem: vscode.StatusBarItem,
     totalSteps: number
->>>>>>> d966561d
   ) {
     // get access token
     let token: AccessToken;
