﻿// Copyright (c) Microsoft Corporation.
// Licensed under the MIT License.

using System;
using System.Collections.Generic;
using System.Collections.Immutable;
using System.Diagnostics.CodeAnalysis;
using System.Linq;
using System.Numerics;
using Microsoft.Quantum.QIR;
using Microsoft.Quantum.QIR.Emission;
using Microsoft.Quantum.QsCompiler.DataTypes;
using Microsoft.Quantum.QsCompiler.SyntaxTokens;
using Microsoft.Quantum.QsCompiler.SyntaxTree;
using Microsoft.Quantum.QsCompiler.Transformations.Core;
using Ubiquity.NET.Llvm.Instructions;
using Ubiquity.NET.Llvm.Types;
using Ubiquity.NET.Llvm.Values;

namespace Microsoft.Quantum.QsCompiler.QIR
{
    using ResolvedExpressionKind = QsExpressionKind<TypedExpression, Identifier, ResolvedType>;
    using ResolvedTypeKind = QsTypeKind<ResolvedType, UserDefinedType, QsTypeParameter, CallableInformation>;

    internal class QirExpressionKindTransformation : ExpressionKindTransformation<GenerationContext>
    {
        /* inner classes */

        private abstract class PartialApplicationArgument
        {
            protected GenerationContext SharedState { get; }

            public PartialApplicationArgument(GenerationContext sharedState)
            {
                this.SharedState = sharedState;
            }

            public abstract IValue BuildItem(TupleValue capture, IValue parArgs);
        }

        private class InnerCapture : PartialApplicationArgument
        {
            public int CaptureIndex { get; }

            public InnerCapture(GenerationContext sharedState, int captureIndex)
            : base(sharedState)
            {
                this.CaptureIndex = captureIndex;
            }

            /// <summary>
            /// The given capture is expected to be fully typed.
            /// The parArgs parameter is unused.
            /// </summary>
            public override IValue BuildItem(TupleValue capture, IValue parArgs) =>
                capture.GetTupleElement(this.CaptureIndex);
        }

        private class InnerArg : PartialApplicationArgument
        {
            public ITypeRef ItemType { get; }

            public int ArgIndex { get; }

            public InnerArg(GenerationContext sharedState, ITypeRef itemType, int argIndex)
            : base(sharedState)
            {
                this.ItemType = itemType;
                this.ArgIndex = argIndex;
            }

            /// <summary>
            /// The given parameter parArgs is expected to contain an argument to a partial application, and is expected to be fully typed.
            /// The given capture is unused.
            /// </summary>
            public override IValue BuildItem(TupleValue capture, IValue paArgs) =>

                // parArgs.NativeType == this.ItemType may occur if we have an item of user defined type (represented as a tuple)
                (paArgs is TupleValue paArgsTuple) && paArgsTuple.StructType.CreatePointerType() != this.ItemType
                    ? paArgsTuple.GetTupleElement(this.ArgIndex)
                    : paArgs;
        }

        private class InnerTuple : PartialApplicationArgument
        {
            public ResolvedType TupleType { get; }

            public ImmutableArray<PartialApplicationArgument> Items { get; }

            public InnerTuple(GenerationContext sharedState, ResolvedType tupleType, IEnumerable<PartialApplicationArgument> items)
            : base(sharedState)
            {
                this.TupleType = tupleType;
                this.Items = items?.ToImmutableArray() ?? ImmutableArray<PartialApplicationArgument>.Empty;
            }

            /// <summary>
            /// The given capture is expected to be fully typed.
            /// The given parameter parArgs is expected to contain an argument to a partial application, and is expected to be fully typed.
            /// </summary>
            /// <returns>A fully typed tuple that combines the captured values as well as the arguments to the partial application</returns>
            public override IValue BuildItem(TupleValue capture, IValue parArgs)
            {
                var items = this.Items.Select(item => item.BuildItem(capture, parArgs)).ToArray();
                var tuple = this.SharedState.Values.CreateTuple(items);
                return tuple;
            }
        }

        /* constructors */

        public QirExpressionKindTransformation(SyntaxTreeTransformation<GenerationContext> parentTransformation)
            : base(parentTransformation)
        {
        }

        public QirExpressionKindTransformation(GenerationContext sharedState)
            : base(sharedState)
        {
        }

        public QirExpressionKindTransformation(SyntaxTreeTransformation<GenerationContext> parentTransformation, TransformationOptions options)
            : base(parentTransformation, options)
        {
        }

        public QirExpressionKindTransformation(GenerationContext sharedState, TransformationOptions options)
            : base(sharedState, options)
        {
        }

        /* static methods */

        /// <returns>
        /// True if the expression is self-evaluating and
        /// doesn't require encapsulating into its own block if it should only be evaluated conditionally.
        /// </returns>
        private bool IsSelfEvaluating(TypedExpression ex) =>
        /*  Do *not* return true for anything that needs to be reference counted,
            since otherwise reference counts may not be tracked accurately. */
            (ex.Expression.IsIdentifier
                || ex.Expression.IsBoolLiteral
                || ex.Expression.IsDoubleLiteral || ex.Expression.IsIntLiteral
                || ex.Expression.IsPauliLiteral || ex.Expression.IsRangeLiteral
                || ex.Expression.IsUnitValue)
            && !ScopeManager.RequiresReferenceCount(this.SharedState.LlvmTypeFromQsharpType(ex.ResolvedType));

        /// <returns>
        /// True if the value of the given expression is accessed via a local variable
        /// (whether directly via the identifier or e.g. as part of an item access expression),
        /// as well as the name of that variable as out parameter.
        /// <br/>
        /// The reference count of values accessed via local variables needs to be increased
        /// upon assignment to or from a mutable variable.
        /// </returns>
        internal static bool AccessViaLocalId(TypedExpression ex, [MaybeNullWhen(false)] out string identifierName)
        {
            if (ex.Expression is ResolvedExpressionKind.Identifier id)
            {
                identifierName = id.Item1 is Identifier.LocalVariable var ? var.Item : null;
                return identifierName != null;
            }
            else if (ex.Expression is ResolvedExpressionKind.ArrayItem arrayItem)
            {
                return AccessViaLocalId(arrayItem.Item1, out identifierName);
            }
            else if (ex.Expression is ResolvedExpressionKind.NamedItem namedItem)
            {
                return AccessViaLocalId(namedItem.Item1, out identifierName);
            }
            else if (ex.Expression is ResolvedExpressionKind.UnwrapApplication unwrap)
            {
                return AccessViaLocalId(unwrap.Item, out identifierName);
            }
            else
            {
                // Note that the reference count for conditional expressions is already increased by 1
                // unless both branches are self-evaluating (i.e. no ref count change is needed).
                identifierName = null;
                return false;
            }
        }

        /// <summary>
        /// Determines the location of the item with the given name within the tuple of type items.
        /// The returned list contains the index of the item starting from the outermost tuple
        /// as well as the type of the subtuple or item at that location.
        /// </summary>
        /// <param name="name">The name if the item to find the location for in the tuple of type items</param>
        /// <param name="typeItems">The tuple defining the items of a custom type</param>
        /// <param name="itemLocation">The location of the item with the given name within the item tuple</param>
        /// <returns>Returns true if the item was found and false otherwise</returns>
        private static bool FindNamedItem(string name, QsTuple<QsTypeItem> typeItems, out List<int> itemLocation)
        {
            bool FindNamedItem(QsTuple<QsTypeItem> items, List<int> location)
            {
                switch (items)
                {
                    case QsTuple<QsTypeItem>.QsTupleItem leaf:
                        if ((leaf.Item is QsTypeItem.Named n) && (n.Item.VariableName == name))
                        {
                            return true;
                        }

                        break;
                    case QsTuple<QsTypeItem>.QsTuple list:
                        for (int i = 0; i < list.Item.Length; i++)
                        {
                            if (FindNamedItem(list.Item[i], location))
                            {
                                location.Add(i);
                                return true;
                            }
                        }

                        break;
                }

                return false;
            }

            itemLocation = new List<int>();
            var found = FindNamedItem(typeItems, itemLocation);
            itemLocation.Reverse();
            return found;
        }

        /// <summary>
        /// Evaluates the copy-and-update expression defined by the given left-hand side, the item access and the right-hand side
        /// within the given context.
        /// If updateItemAliasCount is set to true, decreases the alias count of the items that are updated by 1 and
        /// increases the alias count for the new items.
        /// If unreferenceOriginal original is set to true, then the original value is effectively unreferenced by omitting to
        /// to increase the reference counts for items that are not updated, and decreasing the reference counts for items that
        /// are replaced.
        /// </summary>
        /// <param name="sharedState">The context within which to evaluate the expression</param>
        /// <param name="copyAndUpdate">
        /// Tuple containing the original value which should be copied and updated,
        /// an alias expression indicating the item(s) to update,
        /// and the new value(s) for the item(s) to update.
        /// </param>
        internal static ResolvedExpressionKind CopyAndUpdate(
            GenerationContext sharedState,
            ((string?, IValue), TypedExpression, TypedExpression) copyAndUpdate,
            bool updateItemAliasCount = false,
            bool unreferenceOriginal = false)
        {
            if (updateItemAliasCount && unreferenceOriginal)
            {
                throw new InvalidOperationException("cannot unreference original upon assignment of a copy-and-update expression to a variable");
            }

            var (originalValue, accEx, updated) = copyAndUpdate;
            AccessViaLocalId(updated, out var fromLocalId);

            void StoreElement(PointerValue pointer, IValue value, string? fromLocalId, bool shallow = false)
            {
                if (updateItemAliasCount)
                {
<<<<<<< HEAD
                    sharedState.ScopeMgr.IncreaseAliasCount(value, shallow);
                    sharedState.ScopeMgr.DecreaseAliasCount(pointer, shallow);
                }

                if (ScopeManager.RequiresReferenceCount(value.LlvmType) && !unreferenceOriginal)
                {
                    var contBlock = sharedState.AddBlockAfterCurrent("condContinue");
                    var falseBlock = sharedState.AddBlockAfterCurrent("condFalse");

                    sharedState.CurrentBuilder.Branch(wasCopied, contBlock, falseBlock);
                    sharedState.SetCurrentBlock(falseBlock);

                    sharedState.StartBranch(); // needed for the caching of length to work properly
                    sharedState.ScopeMgr.OpenScope();
                    sharedState.ScopeMgr.IncreaseReferenceCount(value, shallow);
                    sharedState.ScopeMgr.DecreaseReferenceCount(pointer, shallow);
                    sharedState.ScopeMgr.CloseScope(false);
                    sharedState.EndBranch();

                    sharedState.CurrentBuilder.Branch(contBlock);
                    sharedState.SetCurrentBlock(contBlock);
=======
                    sharedState.ScopeMgr.AssignToMutable(value, fromLocalId: fromLocalId, shallow: shallow);
                    sharedState.ScopeMgr.UnassignFromMutable(pointer, shallow: shallow);
>>>>>>> 6f7aeff5
                }

                pointer.StoreValue(value);
            }

            IValue CopyAndUpdateArray(ArrayValue originalArray)
            {
                ArrayValue GetArrayCopy(bool needsToBeCopied)
                {
                    // Since we keep track of alias counts for arrays we always ask the runtime to create a shallow copy
                    // if needed. The runtime function ArrayCopy creates a new value with reference count 1 if the current
                    // alias count is larger than 0, and otherwise merely increases the reference count of the array by 1.
                    var createShallowCopy = sharedState.GetOrCreateRuntimeFunction(RuntimeLibrary.ArrayCopy);
                    var forceCopy = sharedState.Context.CreateConstant(needsToBeCopied);
                    var copy = sharedState.CurrentBuilder.Call(createShallowCopy, originalArray.OpaquePointer, forceCopy);
                    return sharedState.Values.FromArray(copy, originalArray.QSharpElementType);
                }

                void UpdateElement(Func<IValue> getNewItemForIndex, PointerValue itemToUpdate)
                {
                    var newElement = getNewItemForIndex();

                    if (unreferenceOriginal)
                    {
                        sharedState.ScopeMgr.IncreaseReferenceCount(newElement);
                        sharedState.ScopeMgr.DecreaseReferenceCount(itemToUpdate);
                    }

                    StoreElement(itemToUpdate, newElement, fromLocalId);
                }

                ArrayValue array;
                if (accEx.ResolvedType.Resolution.IsInt)
                {
                    // Even if the rhs contains an access to the same array as the lhs that is updated,
                    // and the update is done in place, we don't need to force the copy since we will never
                    // load more than a single item, i.e. the update happens only after the rhs value is evaluated.
                    array = GetArrayCopy(false);

                    // do not increase the ref count here - we will increase the ref count of all new items at the end
                    IValue newItemValue = sharedState.EvaluateSubexpression(updated);
                    var index = sharedState.EvaluateSubexpression(accEx);
                    UpdateElement(() => newItemValue, array.GetArrayElementPointer(index.Value));
                }
                else if (accEx.ResolvedType.Resolution.IsRange)
                {
                    // In the case where we update a range of values in the original array, we need to be more careful
                    // when the values on the rhs are subitems of the array that is updated. In this case, we need to
                    // ensure that we can still load the original values even after updates have already been performed.
                    // We hence for the (shallow) copy of the array in that case.
                    var updateFromSelf = originalValue.Item1 != null && originalValue.Item1 == fromLocalId;
                    array = GetArrayCopy(updateFromSelf);

                    // do not increase the ref count here - we will increase the ref count of all new items at the end
                    var newItemValues = (ArrayValue)sharedState.EvaluateSubexpression(updated);
                    var (getStart, getStep, getEnd) = sharedState.Functions.RangeItems(accEx);
                    sharedState.IterateThroughArray(newItemValues, getStart(), (newItem, targetIdx) =>
                    {
                        sharedState.ScopeMgr.OpenScope();
                        var elementPtr = array.GetArrayElementPointer(targetIdx!);
                        if (updateFromSelf)
                        {
                            // We need to make sure that the old value is not unreferenced before all values
                            // have been updated, since a subsequent iteration may still need to access it.
                            // The old values are instead unreferenced in a separate loop at the end.
                            sharedState.ScopeMgr.IncreaseReferenceCount(elementPtr);
                        }

                        UpdateElement(() => newItem, elementPtr);
                        var step = getStep() ?? sharedState.Context.CreateConstant(1L);
                        var nextIdx = sharedState.CurrentBuilder.Add(targetIdx!, step);
                        var isTerminated = sharedState.CurrentBlock?.Terminator != null;
                        sharedState.ScopeMgr.CloseScope(isTerminated);
                        return nextIdx;
                    });

                    if (updateFromSelf)
                    {
                        // separate loop after we have performed all updates to unreferenced the old values
                        sharedState.IterateThroughRange(getStart(), getStep(), getEnd(), targetIdx =>
                        {
                            sharedState.ScopeMgr.OpenScope();
                            sharedState.ScopeMgr.DecreaseReferenceCount(originalArray.GetArrayElement(targetIdx));
                            var isTerminated = sharedState.CurrentBlock?.Terminator != null;
                            sharedState.ScopeMgr.CloseScope(isTerminated);
                        });
                    }
                }
                else
                {
                    throw new InvalidOperationException("invalid item name in named item access");
                }

                if (!unreferenceOriginal)
                {
                    // In order to accurately reflect which items are still in use and thus need to remain allocated,
                    // reference counts always need to be modified recursively. However, while the reference count for
                    // the value returned by ArrayCopy is set to 1 or increased by 1, it is not possible for the runtime
                    // to increase the reference count of the contained items due to lacking type information.
                    // In the same way that we increase the reference count when we populate an array, we hence need to
                    // manually (recursively) increase the reference counts for all items.
                    sharedState.ScopeMgr.IncreaseReferenceCount(array);
                    sharedState.ScopeMgr.DecreaseReferenceCount(array, shallow: true);
                }
                else
                {
                    // We effectively decrease the reference count for the unmodified array items by not increasing it
                    // to reflect their use in the copy, and we have manually decreased the reference count for the updated item(s).
                    // What's left to do is to unreference the original array itself.
                    sharedState.ScopeMgr.DecreaseReferenceCount(originalArray, shallow: true);
                }

                sharedState.ScopeMgr.RegisterValue(array);
                return array;
            }

            IValue CopyAndUpdateUdt(TupleValue originalTuple)
            {
                TupleValue GetTupleCopy(TupleValue original)
                {
                    // Since we keep track of alias counts for tuples we always ask the runtime to create a shallow copy
                    // if needed. The runtime function TupleCopy creates a new value with reference count 1 if the current
                    // alias count is larger than 0, and otherwise merely increases the reference count of the tuple by 1.
                    var createShallowCopy = sharedState.GetOrCreateRuntimeFunction(RuntimeLibrary.TupleCopy);
                    var forceCopy = sharedState.Context.CreateConstant(false);
                    var copy = sharedState.CurrentBuilder.Call(createShallowCopy, original.OpaquePointer, forceCopy);
                    return original.TypeName == null
                        ? sharedState.Values.FromTuple(copy, original.ElementTypes)
                        : sharedState.Values.FromCustomType(copy, new UserDefinedType(original.TypeName.Namespace, original.TypeName.Name, QsNullable<DataTypes.Range>.Null));
                }

                var udtName = originalTuple.TypeName;
                if (udtName == null || !sharedState.TryGetCustomType(udtName, out QsCustomType? udtDecl))
                {
                    throw new InvalidOperationException("Q# declaration for type not found");
                }
                else if (accEx.Expression is ResolvedExpressionKind.Identifier id
                    && id.Item1 is Identifier.LocalVariable name
                    && FindNamedItem(name.Item, udtDecl.TypeItems, out var location))
                {
                    var originalTuples = new Stack<TupleValue>();
                    originalTuples.Push(originalTuple);

                    var copies = new Stack<TupleValue>();
                    var value = GetTupleCopy(originalTuple);
                    copies.Push(value);

                    for (int depth = 0; depth < location.Count; depth++)
                    {
                        var itemPointer = copies.Peek().GetTupleElementPointer(location[depth]);
                        if (depth == location.Count - 1)
                        {
                            // needs to be before the ref count decrease in case it accesses the old value
                            var newItemValue = sharedState.EvaluateSubexpression(updated);

                            if (unreferenceOriginal)
                            {
                                sharedState.ScopeMgr.IncreaseReferenceCount(newItemValue);
                                sharedState.ScopeMgr.DecreaseReferenceCount(itemPointer);
                            }

                            StoreElement(itemPointer, newItemValue, fromLocalId);
                        }
                        else
                        {
                            // We load the original item at that location (which is an inner tuple),
                            // and replace it with a copy of it (if a copy is needed),
                            // such that we can then proceed to modify that copy (the next inner tuple).
                            var originalItem = (TupleValue)itemPointer.LoadValue();
                            originalTuples.Push(originalItem);
                            var copy = GetTupleCopy(originalItem);
                            copies.Push(copy);
                            StoreElement(itemPointer, copy, null, shallow: true);
                        }
                    }

                    if (!unreferenceOriginal)
                    {
                        // In order to accurately reflect which items are still in use and thus need to remain allocated,
                        // reference counts always need to be modified recursively. However, while the reference count for
                        // the value returned by TupleCopy is set to 1 or increased by 1, it is not possible for the runtime
                        // to increase the reference count of the contained items due to lacking type information.
                        // In the same way that we increase the reference count when we populate a tuple, we hence need to
                        // manually (recursively) increase the reference counts for all items.
                        sharedState.ScopeMgr.IncreaseReferenceCount(value);
                        while (copies.TryPop(out var copy))
                        {
                            sharedState.ScopeMgr.DecreaseReferenceCount(copy, shallow: true);
                        }
                    }
                    else
                    {
                        // We effectively decrease the reference count for the unmodified tuple items by not increasing it
                        // to reflect their use in the copy, and we have manually decreased the reference count for the updated item(s).
                        // What's left to do is to unreference the original tuple(s) that has/have been replaced.
                        while (originalTuples.TryPop(out var original))
                        {
                            sharedState.ScopeMgr.DecreaseReferenceCount(original, shallow: true);
                        }
                    }

                    sharedState.ScopeMgr.RegisterValue(value);
                    return value;
                }
                else
                {
                    throw new InvalidOperationException("invalid item name in named item access");
                }
            }

            IValue value;
            if (originalValue.Item2 is ArrayValue originalArray)
            {
                value = CopyAndUpdateArray(originalArray);
            }
            else if (originalValue.Item2 is TupleValue originalTuple && originalTuple.TypeName != null)
            {
                value = CopyAndUpdateUdt(originalTuple);
            }
            else
            {
                throw new NotSupportedException("invalid type for copy-and-update expression");
            }

            sharedState.ValueStack.Push(value);
            return ResolvedExpressionKind.InvalidExpr;
        }

        /// <summary>
        /// Creates a string literal that contains the given values as interpolation arguments.
        /// The given string is expected to consist of text interspaced with integer constants between curly brackets,
        /// e.g. "Hello, {0}!". The content between non-escaped curly brackets is parsed as integer,
        /// and replaced with the string representation of the interpolation argument at that index.
        /// Registers the built string with the scope manager.
        /// </summary>
        internal static IValue CreateStringLiteral(GenerationContext sharedState, string str, params IValue[] interpolArgs)
        {
            static (int, int, int) FindNextExpression(string s, int start)
            {
                while (true)
                {
                    var i = s.IndexOf('{', start);
                    if (i == -1)
                    {
                        return (-1, s.Length, -1);
                    }

                    // if the number of backslashes before the '{' is even, then the '{' is not escapted
                    else if (((i - start) - s.Substring(start, i - start).TrimEnd('\\').Length) % 2 == 0)
                    {
                        var j = s.IndexOf('}', i + 1);
                        if (j == -1)
                        {
                            throw new FormatException("Missing } in interpolated string");
                        }

                        var n = int.Parse(s[(i + 1)..j]);
                        return (i, j + 1, n);
                    }

                    start = i + 1;
                }
            }

            IValue CreateStringValue(Value str) =>
                sharedState.Values.From(str, ResolvedType.New(ResolvedTypeKind.String));

            // Creates a string value that needs to be queued for unreferencing.
            Value CreateConstantString(string s)
            {
                // Deal with escape sequences: \{, \\, \n, \r, \t, \". This is not an efficient
                // way to do this, but it's simple and clear, and strings are uncommon in Q#.
                var cleanStr = s.Replace("\\{", "{").Replace("\\\\", "\\").Replace("\\n", "\n")
                    .Replace("\\r", "\r").Replace("\\t", "\t").Replace("\\\"", "\"");

                var sizedDataArrayPtr = sharedState.CurrentBuilder.GetElementPtr(
                    sharedState.Context.Int8Type.CreateArrayType((uint)cleanStr.Length + 1), // +1 because zero terminated
                    sharedState.GetOrCreateStringConstant(cleanStr),
                    new[] { sharedState.Context.CreateConstant(0) });
                var dataArrayPtr = sharedState.CurrentBuilder.BitCast(
                        sizedDataArrayPtr,
                        sharedState.Types.DataArrayPointer);

                var createString = sharedState.GetOrCreateRuntimeFunction(RuntimeLibrary.StringCreate);
                return sharedState.CurrentBuilder.Call(createString, dataArrayPtr);
            }

            // Creates a new string with reference count 1 that needs to be queued for unreferencing
            // and contains the concatenation of both values. Both arguments are unreferenced,
            // unless unreferenceNext and/or unreferenceCurrent are set to false.
            Value DoAppend(Value? current, Value next, bool unreferenceCurrent = true, bool unreferenceNext = true)
            {
                var refCountUpdate = sharedState.GetOrCreateRuntimeFunction(RuntimeLibrary.StringUpdateReferenceCount);
                var plusOne = sharedState.Context.CreateConstant(1);
                var minusOne = sharedState.Context.CreateConstant(-1);

                if (current == null)
                {
                    if (!unreferenceNext)
                    {
                        // Since we return next instead of a new string,
                        // we need to increase the reference count of next unless unreferenceNext is true.
                        sharedState.CurrentBuilder.Call(refCountUpdate, next, plusOne);
                    }

                    return next;
                }

                // The runtime function StringConcatenate creates a new value with reference count 1.
                var concatenate = sharedState.GetOrCreateRuntimeFunction(RuntimeLibrary.StringConcatenate);
                var app = sharedState.CurrentBuilder.Call(concatenate, current, next);

                if (unreferenceCurrent)
                {
                    sharedState.CurrentBuilder.Call(refCountUpdate, current, minusOne);
                }

                if (unreferenceNext)
                {
                    sharedState.CurrentBuilder.Call(refCountUpdate, next, minusOne);
                }

                return app;
            }

            // Creates a string value that needs to be queued for unreferencing.
            Value ExpressionToString(IValue evaluated)
            {
                void UpdateStringRefCount(Value str, int change)
                {
                    var addReference = sharedState.GetOrCreateRuntimeFunction(RuntimeLibrary.StringUpdateReferenceCount);
                    var countChange = sharedState.Context.CreateConstant(change);
                    sharedState.CurrentBuilder.Call(addReference, str, countChange);
                }

                // Creates a string value that needs to be queued for unreferencing.
                Value SimpleToString(string rtFuncName)
                {
                    var createString = sharedState.GetOrCreateRuntimeFunction(rtFuncName);
                    return sharedState.CurrentBuilder.Call(createString, evaluated.Value);
                }

                // Creates a string value that needs to be queued for unreferencing.
                Value TupleToString(TupleValue tuple)
                {
                    var str = CreateConstantString($"{tuple.TypeName}(");
                    var tupleElements = tuple.GetTupleElements();
                    Value? comma = null;

                    for (var idx = 0; idx < tupleElements.Length; ++idx)
                    {
                        if (idx > 0)
                        {
                            comma ??= CreateConstantString(", ");
                            str = DoAppend(str, comma!, unreferenceNext: false);
                        }

                        str = DoAppend(str, ExpressionToString(tupleElements[idx]));
                    }

                    str = DoAppend(str, CreateConstantString(")"));
                    if (comma != null)
                    {
                        UpdateStringRefCount(comma, -1);
                    }

                    return str;
                }

                // Creates a string value that needs to be queued for unreferencing.
                Value ArrayToString(ArrayValue array)
                {
                    var comma = CreateConstantString(", ");
                    var openParens = CreateConstantString("[");
                    UpdateStringRefCount(openParens, 1); // added to avoid dangling pointer in comparison inside loop
                    var outputStr = sharedState.IterateThroughArray(array, openParens, (item, str) =>
                    {
                        var cond = sharedState.CurrentBuilder.Compare(IntPredicate.NotEqual, str!, openParens);
                        var updatedStr = sharedState.ConditionalEvaluation(
                            cond,
                            onCondTrue: () => CreateStringValue(DoAppend(str!, comma, unreferenceNext: false)),
                            defaultValueForCondFalse: CreateStringValue(str!),
                            increaseReferenceCount: false);
                        return DoAppend(updatedStr, ExpressionToString(item));
                    });

                    outputStr = DoAppend(outputStr, CreateConstantString("]"));
                    UpdateStringRefCount(comma, -1);
                    UpdateStringRefCount(openParens, -1);
                    return outputStr;
                }

                var ty = evaluated.QSharpType.Resolution;
                if (ty.IsString)
                {
                    var quote = CreateConstantString("\"");
                    var stringValue = DoAppend(quote, evaluated.Value, unreferenceCurrent: false, unreferenceNext: false);
                    return DoAppend(stringValue, quote);
                }
                else if (ty.IsBigInt)
                {
                    return SimpleToString(RuntimeLibrary.BigIntToString);
                }
                else if (ty.IsBool)
                {
                    return sharedState.ConditionalEvaluation(
                        evaluated.Value,
                        onCondTrue: () => CreateStringValue(CreateConstantString("true")),
                        onCondFalse: () => CreateStringValue(CreateConstantString("false")),
                        increaseReferenceCount: false); // CreateConstantString already increases the reference count
                }
                else if (ty.IsInt)
                {
                    return SimpleToString(RuntimeLibrary.IntToString);
                }
                else if (ty.IsResult)
                {
                    return SimpleToString(RuntimeLibrary.ResultToString);
                }
                else if (ty.IsPauli)
                {
                    Value LoadPauli(QsPauli pauli)
                    {
                        sharedState.ExpressionTypeStack.Push(ResolvedType.New(ResolvedTypeKind.Pauli));
                        sharedState.Transformation.ExpressionKinds.OnPauliLiteral(pauli);
                        sharedState.ExpressionTypeStack.Pop();
                        return sharedState.ValueStack.Pop().Value;
                    }

                    Value CompareValueEquals(QsPauli pauli) =>
                        sharedState.CurrentBuilder.Compare(IntPredicate.Equal, LoadPauli(pauli), evaluated.Value);

                    IValue EvaluateEqualityComparison(QsPauli pauli, string pauliStr, Func<IValue> continuation) =>
                        CreateStringValue(
                            sharedState.ConditionalEvaluation(
                                CompareValueEquals(pauli),
                                onCondTrue: () => CreateStringValue(CreateConstantString(pauliStr)),
                                onCondFalse: continuation,
                                increaseReferenceCount: false)); // CreateConstantString already increases the reference count

                    return EvaluateEqualityComparison(QsPauli.PauliX, "PauliX", () =>
                           EvaluateEqualityComparison(QsPauli.PauliY, "PauliY", () =>
                           EvaluateEqualityComparison(QsPauli.PauliZ, "PauliZ", () =>
                           CreateStringValue(CreateConstantString("PauliI"))))).Value;
                }
                else if (ty.IsQubit)
                {
                    return SimpleToString(RuntimeLibrary.QubitToString);
                }
                else if (ty.IsRange)
                {
                    return SimpleToString(RuntimeLibrary.RangeToString);
                }
                else if (ty.IsDouble)
                {
                    return SimpleToString(RuntimeLibrary.DoubleToString);
                }
                else if (ty.IsFunction)
                {
                    return CreateConstantString("<function>");
                }
                else if (ty.IsOperation)
                {
                    return CreateConstantString("<operation>");
                }
                else if (ty.IsUnitType)
                {
                    return CreateConstantString("()");
                }
                else if (ty.IsArrayType)
                {
                    var array = (ArrayValue)evaluated;
                    return ArrayToString(array);
                }
                else if (ty.IsTupleType || ty.IsUserDefinedType)
                {
                    var tuple = (TupleValue)evaluated;
                    return TupleToString(tuple);
                }
                else
                {
                    throw new NotSupportedException("unkown type for expression in conversion to string");
                }
            }

            Value? current = null;
            if (interpolArgs.Length > 0)
            {
                // Compiled interpolated strings look like <text>{<int>}<text>...
                // Our basic pattern is to scan for the next '{', append the intervening text if any
                // as a constant string, scan for the closing '}', parse out the integer in between,
                // evaluate the corresponding expression, append it, and keep going.
                // We do have to be a little careful because we can't just look for '{', we have to
                // make sure we skip escaped braces -- "\{".
                var offset = 0;
                while (offset < str.Length)
                {
                    var (end, next, index) = FindNextExpression(str, offset);
                    if (end < 0)
                    {
                        var last = CreateConstantString(str[offset..]);
                        current = DoAppend(current, last);
                        break;
                    }
                    else
                    {
                        if (end > offset)
                        {
                            var last = CreateConstantString(str[offset..end]);
                            current = DoAppend(current, last);
                        }

                        if (index >= 0)
                        {
                            var exString = ExpressionToString(interpolArgs[index]);
                            current = DoAppend(current, exString);
                        }

                        offset = next;
                    }
                }
            }

            current ??= CreateConstantString(str);
            var value = CreateStringValue(current);
            sharedState.ScopeMgr.RegisterValue(value);
            return value;
        }

        // private helpers

        /// <summary>
        /// Handles calls to specific functor specializations of global callables.
        /// Directly invokes the corresponding target instruction If a target instruction name is associated the callable.
        /// Inlines the corresponding function if the callable is marked as to be inlined.
        /// </summary>
        /// <exception cref="InvalidOperationException">
        /// Thrown when no callable with the given name exists, or the corresponding specialization cannot be found.
        /// </exception>
        private IValue InvokeGlobalCallable(QsQualifiedName callableName, QsSpecializationKind kind, TypedExpression arg)
        {
            IValue CallGlobal(IrFunction func, TypedExpression arg, ResolvedType returnType)
            {
                IEnumerable<IValue> args;
                if (arg.ResolvedType.Resolution.IsUnitType)
                {
                    args = Enumerable.Empty<IValue>();
                }
                else if (arg.ResolvedType.Resolution.IsTupleType && arg.Expression is ResolvedExpressionKind.ValueTuple vs)
                {
                    args = vs.Item.Select(this.SharedState.EvaluateSubexpression);
                }
                else if (arg.ResolvedType.Resolution is ResolvedTypeKind.TupleType ts)
                {
                    var evaluatedArg = (TupleValue)this.SharedState.EvaluateSubexpression(arg);
                    args = evaluatedArg.GetTupleElements();
                }
                else
                {
                    args = new[] { this.SharedState.EvaluateSubexpression(arg) };
                }

                var argList = args.Select(a => a.Value).ToArray();
                var res = this.SharedState.CurrentBuilder.Call(func, argList);
                if (func.Signature.ReturnType.IsVoid)
                {
                    return this.SharedState.Values.Unit;
                }

                var value = this.SharedState.Values.From(res, returnType);
                this.SharedState.ScopeMgr.RegisterValue(value);
                return value;
            }

            IValue InlineSpecialization(QsSpecialization spec, TypedExpression arg)
            {
                this.SharedState.StartInlining();
                if (spec.Implementation is SpecializationImplementation.Provided impl)
                {
                    if (!spec.Signature.ArgumentType.Resolution.IsUnitType)
                    {
                        var symbolTuple = SyntaxGenerator.ArgumentTupleAsSymbolTuple(impl.Item1);
                        var binding = new QsBinding<TypedExpression>(QsBindingKind.ImmutableBinding, symbolTuple, arg);
                        this.Transformation.StatementKinds.OnVariableDeclaration(binding);
                    }

                    this.Transformation.Statements.OnScope(impl.Item2);
                }
                else
                {
                    throw new InvalidOperationException("missing specialization implementation for inlining");
                }

                return this.SharedState.StopInlining();
            }

            if (!this.SharedState.TryGetGlobalCallable(callableName, out var callable))
            {
                throw new InvalidOperationException("Q# declaration for global callable not found");
            }
            else if (NameGeneration.TryGetTargetInstructionName(callable, out var instructionName))
            {
                // deal with functions that are part of the target specific instruction set
                var targetInstruction = this.SharedState.GetOrCreateTargetInstruction(instructionName);
                return CallGlobal(targetInstruction, arg, callable.Signature.ReturnType);
            }
            else if (callable.Attributes.Any(BuiltIn.MarksInlining))
            {
                // deal with global callables that need to be inlined
                var inlinedSpec = callable.Specializations.Where(spec => spec.Kind == kind).Single();
                return InlineSpecialization(inlinedSpec, arg);
            }
            else
            {
                // deal with all other global callables
                var func = this.SharedState.GetFunctionByName(callableName, kind);
                return CallGlobal(func, arg, callable.Signature.ReturnType);
            }
        }

        /// <summary>
        /// Handles calls to callables that are (only) locally defined, i.e. calls to callable values.
        /// </summary>
        private IValue InvokeLocalCallable(TypedExpression method, TypedExpression arg)
        {
            var func = this.SharedState.GetOrCreateRuntimeFunction(RuntimeLibrary.CallableInvoke);
            var calledValue = this.SharedState.EvaluateSubexpression(method);
            var argValue = this.SharedState.EvaluateSubexpression(arg);
            if (!arg.ResolvedType.Resolution.IsTupleType &&
                !arg.ResolvedType.Resolution.IsUserDefinedType &&
                !arg.ResolvedType.Resolution.IsUnitType)
            {
                // If the argument is not already of a type that results in the creation of a tuple,
                // then we need to create a tuple to store the (single) argument to be able to pass
                // it to the callable value.
                argValue = this.SharedState.Values.CreateTuple(argValue);
            }

            var callableArg = argValue.QSharpType.Resolution.IsUnitType
                ? this.SharedState.Values.Unit.Value
                : ((TupleValue)argValue).OpaquePointer;
            var returnType = method.ResolvedType.TryGetReturnType().Item;

            if (returnType.Resolution.IsUnitType)
            {
                Value resultTuple = this.SharedState.Constants.UnitValue;
                this.SharedState.CurrentBuilder.Call(func, calledValue.Value, callableArg, resultTuple);
                return this.SharedState.Values.Unit;
            }
            else
            {
                var resElementTypes = returnType.Resolution is ResolvedTypeKind.TupleType elementTypes
                    ? elementTypes.Item
                    : ImmutableArray.Create(returnType);
                TupleValue resultTuple = this.SharedState.Values.CreateTuple(resElementTypes);
                this.SharedState.CurrentBuilder.Call(func, calledValue.Value, callableArg, resultTuple.OpaquePointer);
                return returnType.Resolution.IsTupleType
                    ? resultTuple
                    : resultTuple.GetTupleElements().Single();
            }
        }

        /// <summary>
        /// Evaluates the give expression and uses the runtime function with the given name to apply the corresponding functor.
        /// Does not validate the given arguments.
        /// </summary>
        /// <returns>An invalid expression</returns>
        private ResolvedExpressionKind ApplyFunctor(string runtimeFunctionName, TypedExpression ex)
        {
            var callable = (CallableValue)this.SharedState.EvaluateSubexpression(ex);

            // We don't keep track of alias counts for callables and hence instead
            // take care here to not make unnecessary copies. We have to be pessimistic, however,
            // and make a copy for anything that would require further evaluation of the expression,
            // such as e.g. if ex is a conditional expression.

            // If ex is an identifier to a global callable then it is safe to apply the functor directly,
            // since in that case baseCallable is a freshly created callable value.
            // The same holds if ex is a partial application or another functor application.
            // Call-expression on the other hand may take a callable as argument and return the same value;
            // it is thus not save to apply the functor directly to the returned value (pointer) in that case.
            var isGlobalCallable = ex.TryAsGlobalCallable().IsValue;
            var isPartialApplication = TypedExpression.IsPartialApplication(ex.Expression);
            var isFunctorApplication = ex.Expression.IsAdjointApplication || ex.Expression.IsControlledApplication;
            var safeToModify = isGlobalCallable || isPartialApplication || isFunctorApplication;
            var value = this.ApplyFunctor(runtimeFunctionName, callable, safeToModify);

            this.SharedState.ValueStack.Push(value);
            return ResolvedExpressionKind.InvalidExpr;
        }

        /// <summary>
        /// Invokes the runtime function with the given name to apply a functor to a callable value.
        /// Unless modifyInPlace is set to true, a copy of the callable is made prior to applying the functor.
        /// </summary>
        /// <param name="runtimeFunctionName">The runtime method to invoke in order to apply the funtor</param>
        /// <param name="callable">The callable to copy (unless modifyInPlace is true) before applying the functor to it</param>
        /// <param name="modifyInPlace">If set to true, modifies and returns the given callable</param>
        /// <returns>The callable value to which the functor has been applied</returns>
        private CallableValue ApplyFunctor(string runtimeFunctionName, CallableValue callable, bool modifyInPlace = false)
        {
            // This method is used when applying functors when building a functor application expression
            // as well as when creating the specializations for a partial application.
            if (!modifyInPlace)
            {
                // Since we track alias counts for callables there is no need to force the copy.
                // While making a copy ensures that either a new callable is created with reference count 1,
                // or the reference count of the existing callable is increased by 1,
                // we also need to increase the reference counts for all contained items; i.e. for the capture tuple in this case.
                var makeCopy = this.SharedState.GetOrCreateRuntimeFunction(RuntimeLibrary.CallableCopy);
                var forceCopy = this.SharedState.Context.CreateConstant(false);
                var modified = this.SharedState.CurrentBuilder.Call(makeCopy, callable.Value, forceCopy);
                callable = this.SharedState.Values.FromCallable(modified, callable.QSharpType);
                this.SharedState.ScopeMgr.ReferenceCaptureTuple(callable);
                this.SharedState.ScopeMgr.RegisterValue(callable);
            }

            // CallableMakeAdjoint and CallableMakeControlled do *not* create a new value
            // but instead modify the given callable in place.
            var applyFunctor = this.SharedState.GetOrCreateRuntimeFunction(runtimeFunctionName);
            this.SharedState.CurrentBuilder.Call(applyFunctor, callable.Value);
            return callable;
        }

        /// <summary>
        /// Creates an array of the given size and populates each element with the given <paramref name="itemValue"/>,
        /// increasing its reference count accordingly. The type of the created array is the current expression type.
        /// Registers the contructed array with the scope manager.
        /// </summary>
        /// <exception cref="InvalidOperationException">The type of the current expression is not an array type.</exception>
        private ResolvedExpressionKind CreateAndPopulateArray(TypedExpression sizeEx, IValue itemValue)
        {
            var elementType = this.SharedState.CurrentExpressionType().Resolution is ResolvedTypeKind.ArrayType et
                ? et.Item
                : throw new InvalidOperationException("current expression is expected to be an array");

            var size = this.SharedState.EvaluateSubexpression(sizeEx);
            var array = this.SharedState.Values.CreateArray(size.Value, elementType);
            this.SharedState.ValueStack.Push(array);
            if (array.Length == this.SharedState.Context.CreateConstant(0L))
            {
                return ResolvedExpressionKind.InvalidExpr;
            }

            // We need to populate the array
            var start = this.SharedState.Context.CreateConstant(0L);
            var end = this.SharedState.CurrentBuilder.Sub(array.Length, this.SharedState.Context.CreateConstant(1L));
            void PopulateItem(Value index)
            {
                // We need to make sure that the reference count for the built item is increased by 1.
                this.SharedState.ScopeMgr.OpenScope();
                array.GetArrayElementPointer(index).StoreValue(itemValue);
                this.SharedState.ScopeMgr.CloseScope(itemValue);
            }
<<<<<<< HEAD
=======

>>>>>>> 6f7aeff5
            this.SharedState.IterateThroughRange(start, null, end, PopulateItem);
            return ResolvedExpressionKind.InvalidExpr;
        }

<<<<<<< HEAD
        // public overrides
=======
        /* public overrides */
>>>>>>> 6f7aeff5

        public override ResolvedExpressionKind OnAddition(TypedExpression lhsEx, TypedExpression rhsEx)
        {
            var lhs = this.SharedState.EvaluateSubexpression(lhsEx);
            var rhs = this.SharedState.EvaluateSubexpression(rhsEx);
            var exType = this.SharedState.CurrentExpressionType();

            IValue value;
            if (exType.Resolution.IsInt)
            {
                var res = this.SharedState.CurrentBuilder.Add(lhs.Value, rhs.Value);
                value = this.SharedState.Values.FromSimpleValue(res, exType);
            }
            else if (exType.Resolution.IsDouble)
            {
                var res = this.SharedState.CurrentBuilder.FAdd(lhs.Value, rhs.Value);
                value = this.SharedState.Values.FromSimpleValue(res, exType);
            }
            else if (exType.Resolution.IsBigInt)
            {
                // The runtime function BigIntAdd creates a new value with reference count 1.
                var adder = this.SharedState.GetOrCreateRuntimeFunction(RuntimeLibrary.BigIntAdd);
                var res = this.SharedState.CurrentBuilder.Call(adder, lhs.Value, rhs.Value);
                value = this.SharedState.Values.From(res, exType);
                this.SharedState.ScopeMgr.RegisterValue(value);
            }
            else if (exType.Resolution.IsString)
            {
                // The runtime function StringConcatenate creates a new value with reference count 1.
                var adder = this.SharedState.GetOrCreateRuntimeFunction(RuntimeLibrary.StringConcatenate);
                var res = this.SharedState.CurrentBuilder.Call(adder, lhs.Value, rhs.Value);
                value = this.SharedState.Values.From(res, exType);
                this.SharedState.ScopeMgr.RegisterValue(value);
            }
            else if (exType.Resolution is ResolvedTypeKind.ArrayType elementType)
            {
                // The runtime function ArrayConcatenate creates a new value with reference count 1 and alias count 0.
                var adder = this.SharedState.GetOrCreateRuntimeFunction(RuntimeLibrary.ArrayConcatenate);
                var res = this.SharedState.CurrentBuilder.Call(adder, lhs.Value, rhs.Value);
                value = this.SharedState.Values.FromArray(res, elementType.Item);

                // The explicit ref count increase for all items is necessary for the sake of
                // consistency such that the reference count adjustment for copy-and-update is correct.
                this.SharedState.ScopeMgr.IncreaseReferenceCount(value);
                this.SharedState.ScopeMgr.RegisterValue(value, shallow: true);
                this.SharedState.ScopeMgr.RegisterValue(value);
            }
            else
            {
                throw new NotSupportedException($"invalid type {exType.Resolution} for addition");
            }

            this.SharedState.ValueStack.Push(value);
            return ResolvedExpressionKind.InvalidExpr;
        }

        public override ResolvedExpressionKind OnAdjointApplication(TypedExpression ex) =>
            this.ApplyFunctor(RuntimeLibrary.CallableMakeAdjoint, ex);

        public override ResolvedExpressionKind OnArrayItem(TypedExpression arr, TypedExpression idx)
        {
            // TODO: handle multi-dimensional arrays
            var array = (ArrayValue)this.SharedState.EvaluateSubexpression(arr);
            var index = this.SharedState.EvaluateSubexpression(idx);
            var elementType = arr.ResolvedType.Resolution is ResolvedTypeKind.ArrayType arrElementType
                ? arrElementType.Item
                : throw new InvalidOperationException("expecting an array in array item access");

            IValue value;
            if (idx.ResolvedType.Resolution.IsInt)
            {
                value = array.GetArrayElement(index.Value);
            }
            else if (idx.ResolvedType.Resolution.IsRange)
            {
                // Unless we force that memory is copied when a new slice is created,
                // array sliceing creates a new array only if the current alias count is larger than zero.
                // The created array is instantiated with reference count 1 and alias count 0.
                // otherwise, if the current alias count is zero, then the array may be modified in place.
                // In this case, its reference count is increased by 1.
                // Even though we keep track of alias counts for arrays, we force a copy here to simplify
                // the logic we do to avoid alias count increases when possible, while also ensuring that
                // the additional reference count compensation for copy-and-update as explained in the
                // the comment there is exactly one.
                var forceCopy = this.SharedState.Context.CreateConstant(true);
                var sliceArray = this.SharedState.GetOrCreateRuntimeFunction(RuntimeLibrary.ArraySlice1d);
                var slice = this.SharedState.CurrentBuilder.Call(sliceArray, array.Value, index.Value, forceCopy);
                value = this.SharedState.Values.FromArray(slice, elementType);

                // The explicit ref count increase for all items is necessary for the sake of
                // consistency such that the reference count adjustment for copy-and-update is correct.
                this.SharedState.ScopeMgr.IncreaseReferenceCount(value);
                this.SharedState.ScopeMgr.RegisterValue(value, shallow: true);
                this.SharedState.ScopeMgr.RegisterValue(value);
            }
            else
            {
                throw new NotSupportedException("invalid index type for array item access");
            }

            this.SharedState.ValueStack.Push(value);
            return ResolvedExpressionKind.InvalidExpr;
        }

        public override ResolvedExpressionKind OnBigIntLiteral(BigInteger b)
        {
            var exType = this.SharedState.CurrentExpressionType();

            IValue value;
            if (b <= long.MaxValue && b >= long.MinValue)
            {
                // The runtime function BigIntCreateI64 creates a value with reference count 1.
                var createBigInt = this.SharedState.GetOrCreateRuntimeFunction(RuntimeLibrary.BigIntCreateI64);
                var val = this.SharedState.Context.CreateConstant((long)b);
                var res = this.SharedState.CurrentBuilder.Call(createBigInt, val);
                value = this.SharedState.Values.From(res, exType);
                this.SharedState.ScopeMgr.RegisterValue(value);
            }
            else
            {
                // The runtime function BigIntCreateArray creates a value with reference count 1.
                var createBigInt = this.SharedState.GetOrCreateRuntimeFunction(RuntimeLibrary.BigIntCreateArray);
                var bytes = b.ToByteArray();
                var n = this.SharedState.Context.CreateConstant(bytes.Length);
                var byteArray = ConstantArray.From(
                    this.SharedState.Context.Int8Type,
                    bytes.Select(s => this.SharedState.Context.CreateConstant(s)).ToArray());
                var byteArrayPointer = this.SharedState.CurrentBuilder.GetElementPtr(
                    this.SharedState.Context.Int8Type.CreateArrayType((uint)bytes.Length),
                    byteArray,
                    new[] { this.SharedState.Context.CreateConstant(0) });
                var zeroByteArray = this.SharedState.CurrentBuilder.BitCast(
                    byteArrayPointer,
                    this.SharedState.Types.DataArrayPointer);
                var res = this.SharedState.CurrentBuilder.Call(createBigInt, n, zeroByteArray);
                value = this.SharedState.Values.From(res, exType);
                this.SharedState.ScopeMgr.RegisterValue(value);
            }

            this.SharedState.ValueStack.Push(value);
            return ResolvedExpressionKind.InvalidExpr;
        }

        public override ResolvedExpressionKind OnBitwiseAnd(TypedExpression lhsEx, TypedExpression rhsEx)
        {
            var lhs = this.SharedState.EvaluateSubexpression(lhsEx);
            var rhs = this.SharedState.EvaluateSubexpression(rhsEx);
            var exType = this.SharedState.CurrentExpressionType();

            IValue value;
            if (exType.Resolution.IsInt)
            {
                var res = this.SharedState.CurrentBuilder.And(lhs.Value, rhs.Value);
                value = this.SharedState.Values.FromSimpleValue(res, exType);
            }
            else if (exType.Resolution.IsBigInt)
            {
                // The runtime function BigIntBitwiseAnd creates a new value with reference count 1.
                var func = this.SharedState.GetOrCreateRuntimeFunction(RuntimeLibrary.BigIntBitwiseAnd);
                var res = this.SharedState.CurrentBuilder.Call(func, lhs.Value, rhs.Value);
                value = this.SharedState.Values.From(res, exType);
                this.SharedState.ScopeMgr.RegisterValue(value);
            }
            else
            {
                throw new NotSupportedException("invalid type for bitwise AND");
            }

            this.SharedState.ValueStack.Push(value);
            return ResolvedExpressionKind.InvalidExpr;
        }

        public override ResolvedExpressionKind OnBitwiseExclusiveOr(TypedExpression lhsEx, TypedExpression rhsEx)
        {
            var lhs = this.SharedState.EvaluateSubexpression(lhsEx);
            var rhs = this.SharedState.EvaluateSubexpression(rhsEx);
            var exType = this.SharedState.CurrentExpressionType();

            IValue value;
            if (exType.Resolution.IsInt)
            {
                var res = this.SharedState.CurrentBuilder.Xor(lhs.Value, rhs.Value);
                value = this.SharedState.Values.FromSimpleValue(res, exType);
            }
            else if (exType.Resolution.IsBigInt)
            {
                // The runtime function BigIntBitwiseXor creates a new value with reference count 1.
                var func = this.SharedState.GetOrCreateRuntimeFunction(RuntimeLibrary.BigIntBitwiseXor);
                var res = this.SharedState.CurrentBuilder.Call(func, lhs.Value, rhs.Value);
                value = this.SharedState.Values.From(res, exType);
                this.SharedState.ScopeMgr.RegisterValue(value);
            }
            else
            {
                throw new NotSupportedException("invalid type for bitwise XOR");
            }

            this.SharedState.ValueStack.Push(value);
            return ResolvedExpressionKind.InvalidExpr;
        }

        public override ResolvedExpressionKind OnBitwiseNot(TypedExpression ex)
        {
            var exValue = this.SharedState.EvaluateSubexpression(ex);
            var exType = this.SharedState.CurrentExpressionType();

            IValue value;
            if (exType.Resolution.IsInt)
            {
                Value minusOne = this.SharedState.Context.CreateConstant(-1L);
                var res = this.SharedState.CurrentBuilder.Xor(exValue.Value, minusOne);
                value = this.SharedState.Values.FromSimpleValue(res, exType);
            }
            else if (exType.Resolution.IsBigInt)
            {
                // The runtime function BigIntBitwiseNot creates a new value with reference count 1.
                var func = this.SharedState.GetOrCreateRuntimeFunction(RuntimeLibrary.BigIntBitwiseNot);
                var res = this.SharedState.CurrentBuilder.Call(func, exValue.Value);
                value = this.SharedState.Values.From(res, exType);
                this.SharedState.ScopeMgr.RegisterValue(value);
            }
            else
            {
                throw new NotSupportedException("invalid type for bitwise NOT");
            }

            this.SharedState.ValueStack.Push(value);
            return ResolvedExpressionKind.InvalidExpr;
        }

        public override ResolvedExpressionKind OnBitwiseOr(TypedExpression lhsEx, TypedExpression rhsEx)
        {
            var lhs = this.SharedState.EvaluateSubexpression(lhsEx);
            var rhs = this.SharedState.EvaluateSubexpression(rhsEx);
            var exType = this.SharedState.CurrentExpressionType();

            IValue value;
            if (exType.Resolution.IsInt)
            {
                var res = this.SharedState.CurrentBuilder.Or(lhs.Value, rhs.Value);
                value = this.SharedState.Values.FromSimpleValue(res, exType);
            }
            else if (exType.Resolution.IsBigInt)
            {
                // The runtime function BigIntBitwiseOr creates a new value with reference count 1.
                var func = this.SharedState.GetOrCreateRuntimeFunction(RuntimeLibrary.BigIntBitwiseOr);
                var res = this.SharedState.CurrentBuilder.Call(func, lhs.Value, rhs.Value);
                value = this.SharedState.Values.From(res, exType);
                this.SharedState.ScopeMgr.RegisterValue(value);
            }
            else
            {
                throw new NotSupportedException("invalid type for bitwise OR");
            }

            this.SharedState.ValueStack.Push(value);
            return ResolvedExpressionKind.InvalidExpr;
        }

        public override ResolvedExpressionKind OnBoolLiteral(bool b)
        {
            var constant = this.SharedState.Context.CreateConstant(b);
            var exType = this.SharedState.CurrentExpressionType();
            var value = this.SharedState.Values.FromSimpleValue(constant, exType);
            this.SharedState.ValueStack.Push(value);
            return ResolvedExpressionKind.InvalidExpr;
        }

        public override ResolvedExpressionKind OnConditionalExpression(TypedExpression condEx, TypedExpression ifTrueEx, TypedExpression ifFalseEx)
        {
            var cond = this.SharedState.EvaluateSubexpression(condEx);
            var exType = this.SharedState.CurrentExpressionType();
            IValue value;

            // Special case: if both values are self-evaluating, we can do this with a select.
            if (this.IsSelfEvaluating(ifTrueEx) && this.IsSelfEvaluating(ifFalseEx))
            {
                var ifTrue = this.SharedState.EvaluateSubexpression(ifTrueEx);
                var ifFalse = this.SharedState.EvaluateSubexpression(ifFalseEx);
                var res = this.SharedState.CurrentBuilder.Select(cond.Value, ifTrue.Value, ifFalse.Value);
                value = this.SharedState.Values.From(res, exType);
            }
            else
            {
                var evaluated = this.SharedState.ConditionalEvaluation(
                    cond.Value,
                    onCondTrue: () => this.SharedState.EvaluateSubexpression(ifTrueEx),
                    onCondFalse: () => this.SharedState.EvaluateSubexpression(ifFalseEx));
                value = this.SharedState.Values.From(evaluated, exType);
                this.SharedState.ScopeMgr.RegisterValue(value);
            }

            this.SharedState.ValueStack.Push(value);
            return ResolvedExpressionKind.InvalidExpr;
        }

        public override ResolvedExpressionKind OnControlledApplication(TypedExpression ex) =>
            this.ApplyFunctor(RuntimeLibrary.CallableMakeControlled, ex);

        public override ResolvedExpressionKind OnCopyAndUpdateExpression(TypedExpression lhs, TypedExpression accEx, TypedExpression rhs)
        {
            // We need to be careful here when the lhs is a freshly create value; in that case, the copy will not be executed
            // during construction of the copy-and-update expression, and we hence must ensure that the created value is not queued
            // for a ref count decrease at the end of the scope (otherwise that ref count decrease will access the updated items
            // instead of the original ones due to the in-place modification).
            // We hence first check whether the lhs is accessed via a local identifier (i.e. can be accessed after the copy-and-update),
            // and if it is, we can (and must) delay the reference count decrease until the end of the scope, since the copy will be
            // executed in this case. If it is not, then we need to make sure that any newly created value is not registered with
            // the scope manager. Instead, we ensure that the necessary ref count decrease happens by unreferencing the original value
            // (lhs of the expression) as part of building the copy-and-update expression.
            var isFromIdentifier = AccessViaLocalId(lhs, out var fromId);
            var originalValue = isFromIdentifier
                ? this.SharedState.EvaluateSubexpression(lhs)
                : this.SharedState.BuildSubitem(lhs); // ensures that newly created values are not registered with the scope manager
            return CopyAndUpdate(this.SharedState, ((fromId, originalValue), accEx, rhs), unreferenceOriginal: !isFromIdentifier);
        }

        public override ResolvedExpressionKind OnDivision(TypedExpression lhsEx, TypedExpression rhsEx)
        {
            var lhs = this.SharedState.EvaluateSubexpression(lhsEx);
            var rhs = this.SharedState.EvaluateSubexpression(rhsEx);
            var exType = this.SharedState.CurrentExpressionType();

            IValue value;
            if (exType.Resolution.IsInt)
            {
                var res = this.SharedState.CurrentBuilder.SDiv(lhs.Value, rhs.Value);
                value = this.SharedState.Values.FromSimpleValue(res, exType);
            }
            else if (exType.Resolution.IsDouble)
            {
                var res = this.SharedState.CurrentBuilder.FDiv(lhs.Value, rhs.Value);
                value = this.SharedState.Values.FromSimpleValue(res, exType);
            }
            else if (exType.Resolution.IsBigInt)
            {
                // The runtime function BigIntDivide creates a new value with reference count 1.
                var func = this.SharedState.GetOrCreateRuntimeFunction(RuntimeLibrary.BigIntDivide);
                var res = this.SharedState.CurrentBuilder.Call(func, lhs.Value, rhs.Value);
                value = this.SharedState.Values.From(res, exType);
                this.SharedState.ScopeMgr.RegisterValue(value);
            }
            else
            {
                throw new NotSupportedException("invalid type for division");
            }

            this.SharedState.ValueStack.Push(value);
            return ResolvedExpressionKind.InvalidExpr;
        }

        public override ResolvedExpressionKind OnDoubleLiteral(double d)
        {
            var res = this.SharedState.Context.CreateConstant(d);
            var exType = this.SharedState.CurrentExpressionType();
            var value = this.SharedState.Values.FromSimpleValue(res, exType);
            this.SharedState.ValueStack.Push(value);
            return ResolvedExpressionKind.InvalidExpr;
        }

        public override ResolvedExpressionKind OnEquality(TypedExpression lhsEx, TypedExpression rhsEx)
        {
            var lhs = this.SharedState.EvaluateSubexpression(lhsEx);
            var rhs = this.SharedState.EvaluateSubexpression(rhsEx);
            var exType = this.SharedState.CurrentExpressionType();

            IValue value;
            if (lhsEx.ResolvedType.Resolution.IsResult)
            {
                // Generate a call to the result equality testing function
                var equals = this.SharedState.GetOrCreateRuntimeFunction(RuntimeLibrary.ResultEqual);
                var res = this.SharedState.CurrentBuilder.Call(equals, lhs.Value, rhs.Value);
                value = this.SharedState.Values.FromSimpleValue(res, exType);
            }
            else if (lhsEx.ResolvedType.Resolution.IsBool || lhsEx.ResolvedType.Resolution.IsInt || lhsEx.ResolvedType.Resolution.IsQubit
                || lhsEx.ResolvedType.Resolution.IsPauli)
            {
                // Works for pointers as well as integer types
                var res = this.SharedState.CurrentBuilder.Compare(IntPredicate.Equal, lhs.Value, rhs.Value);
                value = this.SharedState.Values.FromSimpleValue(res, exType);
            }
            else if (lhsEx.ResolvedType.Resolution.IsDouble)
            {
                var res = this.SharedState.CurrentBuilder.Compare(RealPredicate.OrderedAndEqual, lhs.Value, rhs.Value);
                value = this.SharedState.Values.FromSimpleValue(res, exType);
            }
            else if (lhsEx.ResolvedType.Resolution.IsString)
            {
                // Generate a call to the string equality testing function
                var compareEquality = this.SharedState.GetOrCreateRuntimeFunction(RuntimeLibrary.StringEqual);
                var res = this.SharedState.CurrentBuilder.Call(compareEquality, lhs.Value, rhs.Value);
                value = this.SharedState.Values.FromSimpleValue(res, exType);
            }
            else if (lhsEx.ResolvedType.Resolution.IsBigInt)
            {
                // Generate a call to the bigint equality testing function
                var compareEquality = this.SharedState.GetOrCreateRuntimeFunction(RuntimeLibrary.BigIntEqual);
                var res = this.SharedState.CurrentBuilder.Call(compareEquality, lhs.Value, rhs.Value);
                value = this.SharedState.Values.FromSimpleValue(res, exType);
            }
            else
            {
                // TODO: Equality testing for general types
                throw new NotSupportedException("invalid type for equality comparison");
            }

            this.SharedState.ValueStack.Push(value);
            return ResolvedExpressionKind.InvalidExpr;
        }

        public override ResolvedExpressionKind OnExponentiate(TypedExpression lhsEx, TypedExpression rhsEx)
        {
            var lhs = this.SharedState.EvaluateSubexpression(lhsEx);
            var rhs = this.SharedState.EvaluateSubexpression(rhsEx);
            var exType = this.SharedState.CurrentExpressionType();

            IValue value;
            if (exType.Resolution.IsInt)
            {
                var baseValue = this.SharedState.CurrentBuilder.SIToFPCast(lhs.Value, this.SharedState.Context.DoubleType);
                var powFunc = this.SharedState.Module.GetIntrinsicDeclaration("llvm.powi.f", this.SharedState.Context.DoubleType);
                var exponent = this.SharedState.CurrentBuilder.IntCast(rhs.Value, this.SharedState.Context.Int32Type, true);
                var resAsDouble = this.SharedState.CurrentBuilder.Call(powFunc, baseValue, exponent);
                var res = this.SharedState.CurrentBuilder.FPToSICast(resAsDouble, this.SharedState.Types.Int);
                value = this.SharedState.Values.FromSimpleValue(res, exType);
            }
            else if (exType.Resolution.IsDouble)
            {
                var powFunc = this.SharedState.Module.GetIntrinsicDeclaration("llvm.pow.f", this.SharedState.Types.Double);
                var res = this.SharedState.CurrentBuilder.Call(powFunc, lhs.Value, rhs.Value);
                value = this.SharedState.Values.FromSimpleValue(res, exType);
            }
            else if (exType.Resolution.IsBigInt)
            {
                // The runtime function BigIntPower creates a new value with reference count 1.
                // The exponent must be an integer that can fit into an i32.
                var powFunc = this.SharedState.GetOrCreateRuntimeFunction(RuntimeLibrary.BigIntPower);
                var exponent = this.SharedState.CurrentBuilder.IntCast(rhs.Value, this.SharedState.Context.Int32Type, true);
                var res = this.SharedState.CurrentBuilder.Call(powFunc, lhs.Value, exponent);
                value = this.SharedState.Values.From(res, exType);
                this.SharedState.ScopeMgr.RegisterValue(value);
            }
            else
            {
                throw new NotSupportedException("invalid type for exponentiation");
            }

            this.SharedState.ValueStack.Push(value);
            return ResolvedExpressionKind.InvalidExpr;
        }

        public override ResolvedExpressionKind OnFunctionCall(TypedExpression method, TypedExpression arg)
        {
            IValue value;
            var callableName = method.TryAsGlobalCallable().ValueOr(null);
            if (callableName == null)
            {
                // deal with local values; i.e. callables e.g. from partial applications or stored in local variables
                value = this.InvokeLocalCallable(method, arg);
            }
            else if (this.SharedState.Functions.TryEvaluate(callableName, arg, out var evaluated))
            {
                // deal with recognized runtime functions
                value = evaluated;
            }
            else
            {
                // deal with other global callables
                value = this.InvokeGlobalCallable(callableName, QsSpecializationKind.QsBody, arg);
            }

            this.SharedState.ValueStack.Push(value);
            return ResolvedExpressionKind.InvalidExpr;
        }

        public override ResolvedExpressionKind OnGreaterThan(TypedExpression lhsEx, TypedExpression rhsEx)
        {
            var lhs = this.SharedState.EvaluateSubexpression(lhsEx);
            var rhs = this.SharedState.EvaluateSubexpression(rhsEx);
            var exType = this.SharedState.CurrentExpressionType();

            IValue value;
            if (lhsEx.ResolvedType.Resolution.IsInt)
            {
                var res = this.SharedState.CurrentBuilder.Compare(IntPredicate.SignedGreaterThan, lhs.Value, rhs.Value);
                value = this.SharedState.Values.FromSimpleValue(res, exType);
            }
            else if (lhsEx.ResolvedType.Resolution.IsDouble)
            {
                var res = this.SharedState.CurrentBuilder.Compare(RealPredicate.OrderedAndGreaterThan, lhs.Value, rhs.Value);
                value = this.SharedState.Values.FromSimpleValue(res, exType);
            }
            else if (lhsEx.ResolvedType.Resolution.IsBigInt)
            {
                var func = this.SharedState.GetOrCreateRuntimeFunction(RuntimeLibrary.BigIntGreater);
                var res = this.SharedState.CurrentBuilder.Call(func, lhs.Value, rhs.Value);
                value = this.SharedState.Values.FromSimpleValue(res, exType);
            }
            else
            {
                throw new NotSupportedException("invalid type for comparison");
            }

            this.SharedState.ValueStack.Push(value);
            return ResolvedExpressionKind.InvalidExpr;
        }

        public override ResolvedExpressionKind OnGreaterThanOrEqual(TypedExpression lhsEx, TypedExpression rhsEx)
        {
            var lhs = this.SharedState.EvaluateSubexpression(lhsEx);
            var rhs = this.SharedState.EvaluateSubexpression(rhsEx);
            var exType = this.SharedState.CurrentExpressionType();

            IValue value;
            if (lhsEx.ResolvedType.Resolution.IsInt)
            {
                var res = this.SharedState.CurrentBuilder.Compare(IntPredicate.SignedGreaterThanOrEqual, lhs.Value, rhs.Value);
                value = this.SharedState.Values.FromSimpleValue(res, exType);
            }
            else if (lhsEx.ResolvedType.Resolution.IsDouble)
            {
                var res = this.SharedState.CurrentBuilder.Compare(RealPredicate.OrderedAndGreaterThanOrEqual, lhs.Value, rhs.Value);
                value = this.SharedState.Values.FromSimpleValue(res, exType);
            }
            else if (lhsEx.ResolvedType.Resolution.IsBigInt)
            {
                var func = this.SharedState.GetOrCreateRuntimeFunction(RuntimeLibrary.BigIntGreaterEq);
                var res = this.SharedState.CurrentBuilder.Call(func, lhs.Value, rhs.Value);
                value = this.SharedState.Values.FromSimpleValue(res, exType);
            }
            else
            {
                throw new NotSupportedException("invalid type for comparison");
            }

            this.SharedState.ValueStack.Push(value);
            return ResolvedExpressionKind.InvalidExpr;
        }

        public override ResolvedExpressionKind OnIdentifier(Identifier sym, QsNullable<ImmutableArray<ResolvedType>> tArgs)
        {
            var exType = this.SharedState.CurrentExpressionType();

            IValue value;
            if (sym is Identifier.LocalVariable local)
            {
                var variable = this.SharedState.ScopeMgr.GetVariable(local.Item);
                value = variable is PointerValue pointer
                    ? pointer.LoadValue()
                    : variable;
            }
            else if (!(sym is Identifier.GlobalCallable globalCallable))
            {
                throw new NotSupportedException("unknown identifier");
            }
            else if (this.SharedState.TryGetGlobalCallable(globalCallable.Item, out QsCallable? callable))
            {
                var table = this.SharedState.GetOrCreateCallableTable(callable);
                value = this.SharedState.Values.CreateCallable(exType, table);
            }
            else
            {
                throw new InvalidOperationException("Q# declaration for global callable not found");
            }

            this.SharedState.ValueStack.Push(value);
            return ResolvedExpressionKind.InvalidExpr;
        }

        public override ResolvedExpressionKind OnInequality(TypedExpression lhsEx, TypedExpression rhsEx)
        {
            var lhs = this.SharedState.EvaluateSubexpression(lhsEx);
            var rhs = this.SharedState.EvaluateSubexpression(rhsEx);
            var exType = this.SharedState.CurrentExpressionType();

            IValue value;
            if (lhsEx.ResolvedType.Resolution.IsResult)
            {
                // Generate a call to the result equality testing function
                var compareEquality = this.SharedState.GetOrCreateRuntimeFunction(RuntimeLibrary.ResultEqual);
                var res = this.SharedState.CurrentBuilder.Not(this.SharedState.CurrentBuilder.Call(compareEquality, lhs.Value, rhs.Value));
                value = this.SharedState.Values.FromSimpleValue(res, exType);
            }
            else if (lhsEx.ResolvedType.Resolution.IsBool || lhsEx.ResolvedType.Resolution.IsInt || lhsEx.ResolvedType.Resolution.IsQubit
                || lhsEx.ResolvedType.Resolution.IsPauli)
            {
                // Works for pointers as well as integer types
                var res = this.SharedState.CurrentBuilder.Compare(IntPredicate.NotEqual, lhs.Value, rhs.Value);
                value = this.SharedState.Values.FromSimpleValue(res, exType);
            }
            else if (lhsEx.ResolvedType.Resolution.IsDouble)
            {
                var res = this.SharedState.CurrentBuilder.Compare(RealPredicate.OrderedAndNotEqual, lhs.Value, rhs.Value);
                value = this.SharedState.Values.FromSimpleValue(res, exType);
            }
            else if (lhsEx.ResolvedType.Resolution.IsString)
            {
                // Generate a call to the string equality testing function
                var compareEquality = this.SharedState.GetOrCreateRuntimeFunction(RuntimeLibrary.StringEqual);
                var res = this.SharedState.CurrentBuilder.Not(this.SharedState.CurrentBuilder.Call(compareEquality, lhs.Value, rhs.Value));
                value = this.SharedState.Values.FromSimpleValue(res, exType);
            }
            else if (lhsEx.ResolvedType.Resolution.IsBigInt)
            {
                // Generate a call to the bigint equality testing function
                var compareEquality = this.SharedState.GetOrCreateRuntimeFunction(RuntimeLibrary.BigIntEqual);
                var res = this.SharedState.CurrentBuilder.Not(this.SharedState.CurrentBuilder.Call(compareEquality, lhs.Value, rhs.Value));
                value = this.SharedState.Values.FromSimpleValue(res, exType);
            }
            else
            {
                // TODO: Equality testing for general types
                throw new NotSupportedException("invalid type for inequality comparison");
            }

            this.SharedState.ValueStack.Push(value);
            return ResolvedExpressionKind.InvalidExpr;
        }

        public override ResolvedExpressionKind OnIntLiteral(long i)
        {
            var constant = this.SharedState.Context.CreateConstant(i);
            var exType = this.SharedState.CurrentExpressionType();
            var value = this.SharedState.Values.FromSimpleValue(constant, exType);
            this.SharedState.ValueStack.Push(value);
            return ResolvedExpressionKind.InvalidExpr;
        }

        public override ResolvedExpressionKind OnLeftShift(TypedExpression lhsEx, TypedExpression rhsEx)
        {
            var lhs = this.SharedState.EvaluateSubexpression(lhsEx);
            var rhs = this.SharedState.EvaluateSubexpression(rhsEx);
            var exType = this.SharedState.CurrentExpressionType();

            IValue value;
            if (exType.Resolution.IsInt)
            {
                var res = this.SharedState.CurrentBuilder.ShiftLeft(lhs.Value, rhs.Value);
                value = this.SharedState.Values.FromSimpleValue(res, exType);
            }
            else if (exType.Resolution.IsBigInt)
            {
                // The runtime function BigIntLeftShift creates a new value with reference count 1.
                var func = this.SharedState.GetOrCreateRuntimeFunction(RuntimeLibrary.BigIntShiftLeft);
                var res = this.SharedState.CurrentBuilder.Call(func, lhs.Value, rhs.Value);
                value = this.SharedState.Values.From(res, exType);
                this.SharedState.ScopeMgr.RegisterValue(value);
            }
            else
            {
                throw new NotSupportedException("invalid type for left shift");
            }

            this.SharedState.ValueStack.Push(value);
            return ResolvedExpressionKind.InvalidExpr;
        }

        public override ResolvedExpressionKind OnLessThan(TypedExpression lhsEx, TypedExpression rhsEx)
        {
            var lhs = this.SharedState.EvaluateSubexpression(lhsEx);
            var rhs = this.SharedState.EvaluateSubexpression(rhsEx);
            var exType = this.SharedState.CurrentExpressionType();

            IValue value;
            if (lhsEx.ResolvedType.Resolution.IsInt)
            {
                var res = this.SharedState.CurrentBuilder.Compare(IntPredicate.SignedLessThan, lhs.Value, rhs.Value);
                value = this.SharedState.Values.FromSimpleValue(res, exType);
            }
            else if (lhsEx.ResolvedType.Resolution.IsDouble)
            {
                var res = this.SharedState.CurrentBuilder.Compare(RealPredicate.OrderedAndLessThan, lhs.Value, rhs.Value);
                value = this.SharedState.Values.FromSimpleValue(res, exType);
            }
            else if (lhsEx.ResolvedType.Resolution.IsBigInt)
            {
                var func = this.SharedState.GetOrCreateRuntimeFunction(RuntimeLibrary.BigIntGreaterEq);
                var res = this.SharedState.CurrentBuilder.Not(this.SharedState.CurrentBuilder.Call(func, lhs.Value, rhs.Value));
                value = this.SharedState.Values.FromSimpleValue(res, exType);
            }
            else
            {
                throw new NotSupportedException("invalid type for comparison");
            }

            this.SharedState.ValueStack.Push(value);
            return ResolvedExpressionKind.InvalidExpr;
        }

        public override ResolvedExpressionKind OnLessThanOrEqual(TypedExpression lhsEx, TypedExpression rhsEx)
        {
            var lhs = this.SharedState.EvaluateSubexpression(lhsEx);
            var rhs = this.SharedState.EvaluateSubexpression(rhsEx);
            var exType = this.SharedState.CurrentExpressionType();

            IValue value;
            if (lhsEx.ResolvedType.Resolution.IsInt)
            {
                var res = this.SharedState.CurrentBuilder.Compare(IntPredicate.SignedLessThanOrEqual, lhs.Value, rhs.Value);
                value = this.SharedState.Values.FromSimpleValue(res, exType);
            }
            else if (lhsEx.ResolvedType.Resolution.IsDouble)
            {
                var res = this.SharedState.CurrentBuilder.Compare(RealPredicate.OrderedAndLessThanOrEqual, lhs.Value, rhs.Value);
                value = this.SharedState.Values.FromSimpleValue(res, exType);
            }
            else if (lhsEx.ResolvedType.Resolution.IsBigInt)
            {
                var func = this.SharedState.GetOrCreateRuntimeFunction(RuntimeLibrary.BigIntGreater);
                var res = this.SharedState.CurrentBuilder.Not(this.SharedState.CurrentBuilder.Call(func, lhs.Value, rhs.Value));
                value = this.SharedState.Values.FromSimpleValue(res, exType);
            }
            else
            {
                throw new NotSupportedException("invalid type for comparison");
            }

            this.SharedState.ValueStack.Push(value);
            return ResolvedExpressionKind.InvalidExpr;
        }

        public override ResolvedExpressionKind OnLogicalAnd(TypedExpression lhsEx, TypedExpression rhsEx)
        {
            Value evaluated;
            var exType = this.SharedState.CurrentExpressionType();

            // Special case: if the right hand side is self-evaluating,
            // we can safely evaluate both expression without introducing a branching.
            if (this.IsSelfEvaluating(rhsEx))
            {
                var lhs = this.SharedState.EvaluateSubexpression(lhsEx);
                var rhs = this.SharedState.EvaluateSubexpression(rhsEx);
                evaluated = this.SharedState.CurrentBuilder.And(lhs.Value, rhs.Value);
            }
            else
            {
                var evaluatedLhs = this.SharedState.EvaluateSubexpression(lhsEx);
                evaluated = this.SharedState.ConditionalEvaluation(
                    evaluatedLhs.Value,
                    onCondTrue: () => this.SharedState.EvaluateSubexpression(rhsEx),
                    defaultValueForCondFalse: evaluatedLhs);
            }

            var value = this.SharedState.Values.FromSimpleValue(evaluated, exType);
            this.SharedState.ValueStack.Push(value);
            return ResolvedExpressionKind.InvalidExpr;
        }

        public override ResolvedExpressionKind OnLogicalNot(TypedExpression ex)
        {
            // Get the Value for the expression
            var arg = this.SharedState.EvaluateSubexpression(ex);
            var res = this.SharedState.CurrentBuilder.Not(arg.Value);
            var exType = this.SharedState.CurrentExpressionType();
            var value = this.SharedState.Values.FromSimpleValue(res, exType);
            this.SharedState.ValueStack.Push(value);
            return ResolvedExpressionKind.InvalidExpr;
        }

        public override ResolvedExpressionKind OnLogicalOr(TypedExpression lhsEx, TypedExpression rhsEx)
        {
            Value evaluated;
            var exType = this.SharedState.CurrentExpressionType();

            // Special case: if the right hand side is self-evaluating,
            // we can safely evaluate both expression without introducing a branching.
            if (this.IsSelfEvaluating(rhsEx))
            {
                var lhs = this.SharedState.EvaluateSubexpression(lhsEx);
                var rhs = this.SharedState.EvaluateSubexpression(rhsEx);
                evaluated = this.SharedState.CurrentBuilder.Or(lhs.Value, rhs.Value);
            }
            else
            {
                var evaluatedLhs = this.SharedState.EvaluateSubexpression(lhsEx);
                evaluated = this.SharedState.ConditionalEvaluation(
                    this.SharedState.CurrentBuilder.Not(evaluatedLhs.Value),
                    onCondTrue: () => this.SharedState.EvaluateSubexpression(rhsEx),
                    defaultValueForCondFalse: evaluatedLhs);
            }

            var value = this.SharedState.Values.FromSimpleValue(evaluated, exType);
            this.SharedState.ValueStack.Push(value);
            return ResolvedExpressionKind.InvalidExpr;
        }

        public override ResolvedExpressionKind OnModulo(TypedExpression lhsEx, TypedExpression rhsEx)
        {
            var lhs = this.SharedState.EvaluateSubexpression(lhsEx);
            var rhs = this.SharedState.EvaluateSubexpression(rhsEx);
            var exType = this.SharedState.CurrentExpressionType();

            IValue value;
            if (exType.Resolution.IsInt)
            {
                var res = this.SharedState.CurrentBuilder.SRem(lhs.Value, rhs.Value);
                value = this.SharedState.Values.FromSimpleValue(res, exType);
            }
            else if (exType.Resolution.IsBigInt)
            {
                // The runtime function BigIntModulus creates a new value with reference count 1.
                var func = this.SharedState.GetOrCreateRuntimeFunction(RuntimeLibrary.BigIntModulus);
                var res = this.SharedState.CurrentBuilder.Call(func, lhs.Value, rhs.Value);
                value = this.SharedState.Values.From(res, exType);
                this.SharedState.ScopeMgr.RegisterValue(value);
            }
            else
            {
                throw new NotSupportedException("invalid type for modulo");
            }

            this.SharedState.ValueStack.Push(value);
            return ResolvedExpressionKind.InvalidExpr;
        }

        public override ResolvedExpressionKind OnMultiplication(TypedExpression lhsEx, TypedExpression rhsEx)
        {
            var lhs = this.SharedState.EvaluateSubexpression(lhsEx);
            var rhs = this.SharedState.EvaluateSubexpression(rhsEx);
            var exType = this.SharedState.CurrentExpressionType();

            IValue value;
            if (exType.Resolution.IsInt)
            {
                var res = this.SharedState.CurrentBuilder.Mul(lhs.Value, rhs.Value);
                value = this.SharedState.Values.FromSimpleValue(res, exType);
            }
            else if (exType.Resolution.IsDouble)
            {
                var res = this.SharedState.CurrentBuilder.FMul(lhs.Value, rhs.Value);
                value = this.SharedState.Values.FromSimpleValue(res, exType);
            }
            else if (exType.Resolution.IsBigInt)
            {
                // The runtime function BigIntMultiply creates a new value with reference count 1.
                var func = this.SharedState.GetOrCreateRuntimeFunction(RuntimeLibrary.BigIntMultiply);
                var res = this.SharedState.CurrentBuilder.Call(func, lhs.Value, rhs.Value);
                value = this.SharedState.Values.From(res, exType);
                this.SharedState.ScopeMgr.RegisterValue(value);
            }
            else
            {
                throw new NotSupportedException("invalid type for multiplication");
            }

            this.SharedState.ValueStack.Push(value);
            return ResolvedExpressionKind.InvalidExpr;
        }

        public override ResolvedExpressionKind OnNamedItem(TypedExpression ex, Identifier acc)
        {
            IValue value;
            if (!(ex.ResolvedType.Resolution is ResolvedTypeKind.UserDefinedType udt))
            {
                throw new NotSupportedException("invalid type for named item access");
            }
            else if (!this.SharedState.TryGetCustomType(udt.Item.GetFullName(), out var udtDecl))
            {
                throw new InvalidOperationException("Q# declaration for type not found");
            }
            else if (acc is Identifier.LocalVariable itemName && FindNamedItem(itemName.Item, udtDecl.TypeItems, out var location))
            {
                value = this.SharedState.EvaluateSubexpression(ex);
                for (int i = 0; i < location.Count; i++)
                {
                    value = ((TupleValue)value).GetTupleElement(location[i]);
                }
            }
            else
            {
                throw new InvalidOperationException("invalid item name in named item access");
            }

            this.SharedState.ValueStack.Push(value);
            return ResolvedExpressionKind.InvalidExpr;
        }

        public override ResolvedExpressionKind OnNegative(TypedExpression ex)
        {
            var exValue = this.SharedState.EvaluateSubexpression(ex);
            var exType = this.SharedState.CurrentExpressionType();

            IValue value;
            if (exType.Resolution.IsInt)
            {
                var res = this.SharedState.CurrentBuilder.Neg(exValue.Value);
                value = this.SharedState.Values.FromSimpleValue(res, exType);
            }
            else if (exType.Resolution.IsDouble)
            {
                var res = this.SharedState.CurrentBuilder.FNeg(exValue.Value);
                value = this.SharedState.Values.FromSimpleValue(res, exType);
            }
            else if (exType.Resolution.IsBigInt)
            {
                // The runtime function BigIntNegative creates a new value with reference count 1.
                var func = this.SharedState.GetOrCreateRuntimeFunction(RuntimeLibrary.BigIntNegate);
                var res = this.SharedState.CurrentBuilder.Call(func, exValue.Value);
                value = this.SharedState.Values.From(res, exType);
                this.SharedState.ScopeMgr.RegisterValue(value);
            }
            else
            {
                throw new NotSupportedException("invalid type for negative");
            }

            this.SharedState.ValueStack.Push(value);
            return ResolvedExpressionKind.InvalidExpr;
        }

        public override ResolvedExpressionKind OnSizedArray(TypedExpression ex, TypedExpression size)
        {
            var itemValue = this.SharedState.EvaluateSubexpression(ex);
            return this.CreateAndPopulateArray(size, itemValue);
        }

        public override ResolvedExpressionKind OnNewArray(ResolvedType elementType, TypedExpression size)
        {
            IValue DefaultValue(ResolvedType type)
            {
                if (type.Resolution.IsInt)
                {
                    var value = this.SharedState.Context.CreateConstant(0L);
                    return this.SharedState.Values.FromSimpleValue(value, type);
                }
                else if (type.Resolution.IsDouble)
                {
                    var value = this.SharedState.Context.CreateConstant(0.0);
                    return this.SharedState.Values.FromSimpleValue(value, type);
                }
                else if (type.Resolution.IsBool)
                {
                    var value = this.SharedState.Context.CreateConstant(false);
                    return this.SharedState.Values.FromSimpleValue(value, type);
                }
                else if (type.Resolution.IsPauli)
                {
                    var pointer = this.SharedState.Constants.PauliI;
                    var constant = this.SharedState.CurrentBuilder.Load(this.SharedState.Types.Pauli, pointer);
                    return this.SharedState.Values.From(constant, type);
                }
                else if (type.Resolution.IsResult)
                {
                    var getZero = this.SharedState.GetOrCreateRuntimeFunction(RuntimeLibrary.ResultGetZero);
                    var constant = this.SharedState.CurrentBuilder.Call(getZero);
                    return this.SharedState.Values.From(constant, type);
                }
                else if (type.Resolution.IsQubit)
                {
                    var value = Constant.ConstPointerToNullFor(this.SharedState.Types.Qubit);
                    return this.SharedState.Values.From(value, type);
                }
                else if (type.Resolution.IsRange)
                {
                    var pointer = this.SharedState.Constants.EmptyRange;
                    var constant = this.SharedState.CurrentBuilder.Load(this.SharedState.Types.Range, pointer);
                    return this.SharedState.Values.From(constant, type);
                }
                else if (type.Resolution is ResolvedTypeKind.TupleType ts)
                {
                    var values = ts.Item.Select(DefaultValue).ToArray();
                    return this.SharedState.Values.CreateTuple(values);
                }
                else if (type.Resolution is ResolvedTypeKind.UserDefinedType udt)
                {
                    if (!this.SharedState.TryGetCustomType(udt.Item.GetFullName(), out var udtDecl))
                    {
                        throw new ArgumentException("type declaration not found");
                    }

                    var elementTypes = udtDecl.Type.Resolution is ResolvedTypeKind.TupleType items ? items.Item : ImmutableArray.Create(udtDecl.Type);
                    var values = elementTypes.Select(DefaultValue).ToArray();
                    return this.SharedState.Values.CreateCustomType(udt.Item, values);
                }

                if (type.Resolution is ResolvedTypeKind.ArrayType itemType)
                {
                    return this.SharedState.Values.CreateArray(itemType.Item);
                }
                else if (type.Resolution.IsFunction || type.Resolution.IsOperation)
                {
                    var value = Constant.ConstPointerToNullFor(this.SharedState.Types.Callable);
                    return this.SharedState.Values.FromCallable(value, type);
                }
                else if (type.Resolution.IsString)
                {
                    return CreateStringLiteral(this.SharedState, "");
                }
                else if (type.Resolution.IsBigInt)
                {
                    var value = this.SharedState.CurrentBuilder.Call(
                        this.SharedState.GetOrCreateRuntimeFunction(RuntimeLibrary.BigIntCreateI64),
                        this.SharedState.Context.CreateConstant(0L));
                    var built = this.SharedState.Values.From(value, type);
                    this.SharedState.ScopeMgr.RegisterValue(built);
                    return built;
                }
                else if (type.Resolution.IsUnitType)
                {
                    return this.SharedState.Values.Unit;
                }
                else
                {
                    throw new NotSupportedException("no known default value for the given type");
                }
            }

            var defaultValue = DefaultValue(elementType);
            return this.CreateAndPopulateArray(size, defaultValue);
        }

        public override ResolvedExpressionKind OnOperationCall(TypedExpression method, TypedExpression arg)
        {
            (TypedExpression, bool, int) StripModifiers(TypedExpression m, bool a, int c) =>
                m.Expression switch
                {
                    ResolvedExpressionKind.AdjointApplication adj => StripModifiers(adj.Item, !a, c),
                    ResolvedExpressionKind.ControlledApplication con => StripModifiers(con.Item, a, c + 1),
                    _ => (m, a, c),
                };

            TypedExpression BuildInnerArg(TypedExpression arg, int controlledCount)
            {
                // throws an InvalidOperationException if the remainingArg is not a tuple with two items
                (TypedExpression, TypedExpression) TupleItems(TypedExpression remainingArg) =>
                    (remainingArg.Expression is ResolvedExpressionKind.ValueTuple tuple && tuple.Item.Length == 2)
                    ? (tuple.Item[0], tuple.Item[1])
                    : throw new InvalidOperationException("control count is inconsistent with the shape of the argument tuple");

                if (controlledCount < 2)
                {
                    // no need to concatenate the controlled arguments
                    return arg;
                }

                // The arglist will be a 2-tuple with the first element an array of qubits and the second element
                // a 2-tuple containing an array of qubits and another tuple -- possibly with more nesting levels
                var (controls, remainingArg) = TupleItems(arg);
                while (--controlledCount > 0)
                {
                    var (innerControls, innerArg) = TupleItems(remainingArg);
                    controls = SyntaxGenerator.AddExpressions(controls.ResolvedType.Resolution, controls, innerControls);
                    remainingArg = innerArg;
                }

                return SyntaxGenerator.TupleLiteral(new[] { controls, remainingArg });
            }

            static QsSpecializationKind GetSpecializationKind(bool isAdjoint, bool isControlled) =>
                isAdjoint && isControlled ? QsSpecializationKind.QsControlledAdjoint :
                isControlled ? QsSpecializationKind.QsControlled :
                isAdjoint ? QsSpecializationKind.QsAdjoint :
                QsSpecializationKind.QsBody;

            // We avoid constructing a callable value when functors are applied to global callables.
            var (innerCallable, isAdjoint, controlledCount) = StripModifiers(method, false, 0);

            IValue value;
            var callableName = innerCallable.TryAsGlobalCallable().ValueOr(null);
            if (callableName == null)
            {
                // deal with local values; i.e. callables e.g. from partial applications or stored in local variables
                value = this.InvokeLocalCallable(method, arg);
            }
            else
            {
                // deal with global callables
                var innerArg = BuildInnerArg(arg, controlledCount);
                var kind = GetSpecializationKind(isAdjoint, controlledCount > 0);
                value = this.InvokeGlobalCallable(callableName, kind, innerArg);
            }

            this.SharedState.ValueStack.Push(value);
            return ResolvedExpressionKind.InvalidExpr;
        }

        public override ResolvedExpressionKind OnPartialApplication(TypedExpression method, TypedExpression arg)
        {
            PartialApplicationArgument BuildPartialArgList(ResolvedType argType, TypedExpression arg, IList<ResolvedType> remainingArgs, IList<TypedExpression> capturedValues)
            {
                // We need argType because missing argument items have MissingType, rather than the actual type.
                if (arg.Expression.IsMissingExpr)
                {
                    remainingArgs.Add(argType);
                    var itemType = this.SharedState.LlvmTypeFromQsharpType(argType);
                    return new InnerArg(this.SharedState, itemType, remainingArgs.Count - 1);
                }
                else if (arg.Expression is ResolvedExpressionKind.ValueTuple tuple
                    && argType.Resolution is ResolvedTypeKind.TupleType types)
                {
                    var items = types.Item.Zip(tuple.Item, (t, v) => BuildPartialArgList(t, v, remainingArgs, capturedValues));
                    return new InnerTuple(this.SharedState, argType, items);
                }
                else
                {
                    capturedValues.Add(arg);
                    return new InnerCapture(this.SharedState, capturedValues.Count - 1);
                }
            }

            IrFunction BuildLiftedSpecialization(string name, QsSpecializationKind kind, ResolvedType captureType, ResolvedType paArgsType, PartialApplicationArgument partialArgs)
            {
                IValue ApplyFunctors(CallableValue innerCallable)
                {
                    if (kind == QsSpecializationKind.QsBody)
                    {
                        return innerCallable;
                    }
                    else if (kind == QsSpecializationKind.QsAdjoint)
                    {
                        return this.ApplyFunctor(RuntimeLibrary.CallableMakeAdjoint, innerCallable, modifyInPlace: false);
                    }
                    else if (kind == QsSpecializationKind.QsControlled)
                    {
                        return this.ApplyFunctor(RuntimeLibrary.CallableMakeControlled, innerCallable, modifyInPlace: false);
                    }
                    else if (kind == QsSpecializationKind.QsControlledAdjoint)
                    {
                        innerCallable = this.ApplyFunctor(RuntimeLibrary.CallableMakeAdjoint, innerCallable, modifyInPlace: false);
                        return this.ApplyFunctor(RuntimeLibrary.CallableMakeControlled, innerCallable, modifyInPlace: true);
                    }
                    else
                    {
                        throw new NotImplementedException("unknown specialization");
                    }
                }

                void BuildPartialApplicationBody(IReadOnlyList<Argument> parameters)
                {
                    var captureTuple = this.SharedState.AsArgumentTuple(captureType, parameters[0]);
                    TupleValue BuildControlledInnerArgument()
                    {
                        // The argument tuple given to the controlled version of the partial application consists of the array of control qubits
                        // as well as a tuple with the remaining arguments for the partial application.
                        // We need to cast the corresponding function parameter to the appropriate type and load both of these items.
                        var ctlPaArgsTypes = ImmutableArray.Create(SyntaxGenerator.QubitArrayType, paArgsType);
                        var ctlPaArgsTuple = this.SharedState.Values.FromTuple(parameters[1], ctlPaArgsTypes);
                        var ctlPaArgItems = ctlPaArgsTuple.GetTupleElements();

                        // We then create and populate the complete argument tuple for the controlled specialization of the inner callable.
                        // The tuple consists of the control qubits and the combined tuple of captured values and the arguments given to the partial application.
                        var innerArgs = partialArgs.BuildItem(captureTuple, ctlPaArgItems[1]);
                        return this.SharedState.Values.CreateTuple(ctlPaArgItems[0], innerArgs);
                    }

                    TupleValue innerArg;
                    if (kind == QsSpecializationKind.QsControlled || kind == QsSpecializationKind.QsControlledAdjoint)
                    {
                        // Deal with the extra control qubit arg for controlled and controlled-adjoint
                        // We special case if the base specialization only takes a single parameter and don't create the sub-tuple in this case.
                        innerArg = BuildControlledInnerArgument();
                    }
                    else
                    {
                        var parArgsTuple = paArgsType.Resolution.IsUnitType
                            ? this.SharedState.Values.Unit
                            : this.SharedState.AsArgumentTuple(paArgsType, parameters[1]);
                        var typedInnerArg = partialArgs.BuildItem(captureTuple, parArgsTuple);
                        innerArg = typedInnerArg is TupleValue innerArgTuple
                            ? innerArgTuple
                            : this.SharedState.Values.CreateTuple(typedInnerArg);
                    }

                    var invokeCallable = this.SharedState.GetOrCreateRuntimeFunction(RuntimeLibrary.CallableInvoke);
                    var innerCallable = (CallableValue)captureTuple.GetTupleElement(0);
                    this.SharedState.CurrentBuilder.Call(invokeCallable, ApplyFunctors(innerCallable).Value, innerArg.OpaquePointer, parameters[2]);
                }

                return this.SharedState.GeneratePartialApplication(name, kind, BuildPartialApplicationBody);
            }

            var isTrivial = !arg.Exists(ex => !(ex.Expression.IsMissingExpr || ex.Expression.IsValueTuple));
            if (isTrivial)
            {
                // a partial application where all arguments are partially applied
                // is the same as just the method.
                return this.Expressions.OnTypedExpression(method).Expression;
            }

            var liftedName = this.SharedState.GlobalName("PartialApplication");
            ResolvedType CallableArgumentType(ResolvedType t) => t.Resolution switch
            {
                ResolvedTypeKind.Function paf => paf.Item1,
                ResolvedTypeKind.Operation pao => pao.Item1.Item1,
                _ => throw new InvalidOperationException("expecting an operation or function type"),
            };

            // Figure out the inputs to the resulting callable based on the signature of the partial application expression
            var exType = this.SharedState.CurrentExpressionType();
            var callableArgType = CallableArgumentType(exType);

            // Argument type of the callable that is partially applied
            var innerArgType = CallableArgumentType(method.ResolvedType);

            // Create the capture tuple, which contains the inner callable as the first item and
            // construct the mapping to combine captured arguments with the arguments for the partial application.
            // Since the capture tuple won't be accessible and will only be used by the partial application,
            // we don't register the tuple with the scope manager and instead don't increase the ref count
            // when building the partial application. Since the partial application is registered with the scope
            // manager, the capture tuple will be released when the partial application is, as it should be.
            var captured = ImmutableArray.CreateBuilder<TypedExpression>();
            captured.Add(method);
            var rebuild = BuildPartialArgList(innerArgType, arg, new List<ResolvedType>(), captured);
            var captureType = ResolvedType.New(ResolvedTypeKind.NewTupleType(captured.Select(element => element.ResolvedType).ToImmutableArray()));

            // Create the lifted specialization implementation(s)
            // First, figure out which ones we need to create
            var callableInfo = method.ResolvedType.TryGetCallableInformation();
            var supportedFunctors = callableInfo.IsValue
                ? callableInfo.Item.Characteristics.SupportedFunctors
                : QsNullable<ImmutableHashSet<QsFunctor>>.Null;

            bool SupportsFunctors(params QsFunctor[] functors) =>
                supportedFunctors.IsValue && functors.All(supportedFunctors.Item.Contains);

            bool SupportsNecessaryFunctors(QsSpecializationKind kind) =>
                kind == QsSpecializationKind.QsAdjoint ? SupportsFunctors(QsFunctor.Adjoint) :
                kind == QsSpecializationKind.QsControlled ? SupportsFunctors(QsFunctor.Controlled) :
                kind == QsSpecializationKind.QsControlledAdjoint ? SupportsFunctors(QsFunctor.Adjoint, QsFunctor.Controlled) :
                true;

            IrFunction? BuildSpec(QsSpecializationKind kind) =>
                SupportsNecessaryFunctors(kind)
                    ? BuildLiftedSpecialization(liftedName, kind, captureType, callableArgType, rebuild)
                    : null;
            var table = this.SharedState.GetOrCreateCallableTable(liftedName, BuildSpec);
            var value = this.SharedState.Values.CreateCallable(exType, table, captured.ToImmutable());

            this.SharedState.ValueStack.Push(value);
            return ResolvedExpressionKind.InvalidExpr;
        }

        public override ResolvedExpressionKind OnPauliLiteral(QsPauli p)
        {
            IValue LoadPauli(Value pauli)
            {
                var constant = this.SharedState.CurrentBuilder.Load(this.SharedState.Types.Pauli, pauli);
                var exType = this.SharedState.CurrentExpressionType();
                return this.SharedState.Values.From(constant, exType);
            }

            IValue value;
            if (p.IsPauliI)
            {
                value = LoadPauli(this.SharedState.Constants.PauliI);
            }
            else if (p.IsPauliX)
            {
                value = LoadPauli(this.SharedState.Constants.PauliX);
            }
            else if (p.IsPauliY)
            {
                value = LoadPauli(this.SharedState.Constants.PauliY);
            }
            else if (p.IsPauliZ)
            {
                value = LoadPauli(this.SharedState.Constants.PauliZ);
            }
            else
            {
                throw new NotSupportedException("unknown value for Pauli");
            }

            this.SharedState.ValueStack.Push(value);
            return ResolvedExpressionKind.InvalidExpr;
        }

        public override ResolvedExpressionKind OnRangeLiteral(TypedExpression lhs, TypedExpression rhs)
        {
            Value start;
            Value step;
            switch (lhs.Expression)
            {
                case ResolvedExpressionKind.RangeLiteral lit:
                    start = this.SharedState.EvaluateSubexpression(lit.Item1).Value;
                    step = this.SharedState.EvaluateSubexpression(lit.Item2).Value;
                    break;
                default:
                    start = this.SharedState.EvaluateSubexpression(lhs).Value;
                    step = this.SharedState.Context.CreateConstant(1L);
                    break;
            }

            Value end = this.SharedState.EvaluateSubexpression(rhs).Value;
            var value = this.SharedState.CreateRange(start, step, end);

            this.SharedState.ValueStack.Push(value);
            return ResolvedExpressionKind.InvalidExpr;
        }

        public override ResolvedExpressionKind OnResultLiteral(QsResult r)
        {
            var getResultLiteral = this.SharedState.GetOrCreateRuntimeFunction(
                r.IsZero ? RuntimeLibrary.ResultGetZero : RuntimeLibrary.ResultGetOne);
            var constant = this.SharedState.CurrentBuilder.Call(getResultLiteral);
            var exType = this.SharedState.CurrentExpressionType();
            var value = this.SharedState.Values.From(constant, exType);
            this.SharedState.ValueStack.Push(value);
            return ResolvedExpressionKind.InvalidExpr;
        }

        public override ResolvedExpressionKind OnRightShift(TypedExpression lhsEx, TypedExpression rhsEx)
        {
            var lhs = this.SharedState.EvaluateSubexpression(lhsEx);
            var rhs = this.SharedState.EvaluateSubexpression(rhsEx);
            var exType = this.SharedState.CurrentExpressionType();

            IValue value;
            if (exType.Resolution.IsInt)
            {
                var res = this.SharedState.CurrentBuilder.ArithmeticShiftRight(lhs.Value, rhs.Value);
                value = this.SharedState.Values.FromSimpleValue(res, exType);
            }
            else if (exType.Resolution.IsBigInt)
            {
                // The runtime function BigIntRightShift creates a new value with reference count 1.
                var func = this.SharedState.GetOrCreateRuntimeFunction(RuntimeLibrary.BigIntShiftRight);
                var res = this.SharedState.CurrentBuilder.Call(func, lhs.Value, rhs.Value);
                value = this.SharedState.Values.From(res, exType);
                this.SharedState.ScopeMgr.RegisterValue(value);
            }
            else
            {
                throw new NotSupportedException("invalid type for right shift");
            }

            this.SharedState.ValueStack.Push(value);
            return ResolvedExpressionKind.InvalidExpr;
        }

        public override ResolvedExpressionKind OnStringLiteral(string str, ImmutableArray<TypedExpression> exs)
        {
            var subexpressions = exs.Select(this.SharedState.EvaluateSubexpression).ToArray();
            var value = CreateStringLiteral(this.SharedState, str, subexpressions);
            this.SharedState.ValueStack.Push(value);
            return ResolvedExpressionKind.InvalidExpr;
        }

        public override ResolvedExpressionKind OnSubtraction(TypedExpression lhsEx, TypedExpression rhsEx)
        {
            var lhs = this.SharedState.EvaluateSubexpression(lhsEx);
            var rhs = this.SharedState.EvaluateSubexpression(rhsEx);
            var exType = this.SharedState.CurrentExpressionType();

            IValue value;
            if (exType.Resolution.IsInt)
            {
                var res = this.SharedState.CurrentBuilder.Sub(lhs.Value, rhs.Value);
                value = this.SharedState.Values.FromSimpleValue(res, exType);
            }
            else if (exType.Resolution.IsDouble)
            {
                var res = this.SharedState.CurrentBuilder.FSub(lhs.Value, rhs.Value);
                value = this.SharedState.Values.FromSimpleValue(res, exType);
            }
            else if (exType.Resolution.IsBigInt)
            {
                // The runtime function BigIntSubtract creates a new value with reference count 1.
                var func = this.SharedState.GetOrCreateRuntimeFunction(RuntimeLibrary.BigIntSubtract);
                var res = this.SharedState.CurrentBuilder.Call(func, lhs.Value, rhs.Value);
                value = this.SharedState.Values.From(res, exType);
                this.SharedState.ScopeMgr.RegisterValue(value);
            }
            else
            {
                throw new NotSupportedException("invalid type for subtraction");
            }

            this.SharedState.ValueStack.Push(value);
            return ResolvedExpressionKind.InvalidExpr;
        }

        public override ResolvedExpressionKind OnUnitValue()
        {
            var value = this.SharedState.Values.Unit;
            this.SharedState.ValueStack.Push(value);
            return ResolvedExpressionKind.InvalidExpr;
        }

        public override ResolvedExpressionKind OnValueArray(ImmutableArray<TypedExpression> vs)
        {
            // TODO: handle multi-dimensional arrays
            var elementType = this.SharedState.CurrentExpressionType().Resolution is ResolvedTypeKind.ArrayType arrItemType
                ? arrItemType.Item
                : throw new InvalidOperationException("current expression is not of type array");

            var value = this.SharedState.Values.CreateArray(elementType, vs);
            this.SharedState.ValueStack.Push(value);
            return ResolvedExpressionKind.InvalidExpr;
        }

        public override ResolvedExpressionKind OnValueTuple(ImmutableArray<TypedExpression> vs)
        {
            IValue value =
                vs.Length == 0 ? this.SharedState.Values.Unit :
                vs.Length == 1 ? this.SharedState.EvaluateSubexpression(vs.Single()) :
                this.SharedState.Values.CreateTuple(vs);
            this.SharedState.ValueStack.Push(value);
            return ResolvedExpressionKind.InvalidExpr;
        }

        public override ResolvedExpressionKind OnUnwrapApplication(TypedExpression ex)
        {
            // Since we simply represent user defined types as tuples, we don't need to do anything
            // except pushing the value on the value stack unless the tuples contains a single item,
            // in which case we need to remove the tuple wrapping.
            var value = this.SharedState.EvaluateSubexpression(ex);
            if (!(ex.ResolvedType.Resolution is ResolvedTypeKind.UserDefinedType udt))
            {
                throw new NotSupportedException("invalid type for unwrap operator");
            }
            else if (!this.SharedState.TryGetCustomType(udt.Item.GetFullName(), out var udtDecl))
            {
                throw new InvalidOperationException("Q# declaration for type not found");
            }
            else if (!udtDecl.Type.Resolution.IsTupleType)
            {
                value = ((TupleValue)value).GetTupleElement(0);
            }

            this.SharedState.ValueStack.Push(value);
            return ResolvedExpressionKind.InvalidExpr;
        }
    }
}<|MERGE_RESOLUTION|>--- conflicted
+++ resolved
@@ -258,32 +258,8 @@
             {
                 if (updateItemAliasCount)
                 {
-<<<<<<< HEAD
-                    sharedState.ScopeMgr.IncreaseAliasCount(value, shallow);
-                    sharedState.ScopeMgr.DecreaseAliasCount(pointer, shallow);
-                }
-
-                if (ScopeManager.RequiresReferenceCount(value.LlvmType) && !unreferenceOriginal)
-                {
-                    var contBlock = sharedState.AddBlockAfterCurrent("condContinue");
-                    var falseBlock = sharedState.AddBlockAfterCurrent("condFalse");
-
-                    sharedState.CurrentBuilder.Branch(wasCopied, contBlock, falseBlock);
-                    sharedState.SetCurrentBlock(falseBlock);
-
-                    sharedState.StartBranch(); // needed for the caching of length to work properly
-                    sharedState.ScopeMgr.OpenScope();
-                    sharedState.ScopeMgr.IncreaseReferenceCount(value, shallow);
-                    sharedState.ScopeMgr.DecreaseReferenceCount(pointer, shallow);
-                    sharedState.ScopeMgr.CloseScope(false);
-                    sharedState.EndBranch();
-
-                    sharedState.CurrentBuilder.Branch(contBlock);
-                    sharedState.SetCurrentBlock(contBlock);
-=======
                     sharedState.ScopeMgr.AssignToMutable(value, fromLocalId: fromLocalId, shallow: shallow);
                     sharedState.ScopeMgr.UnassignFromMutable(pointer, shallow: shallow);
->>>>>>> 6f7aeff5
                 }
 
                 pointer.StoreValue(value);
@@ -1038,19 +1014,12 @@
                 array.GetArrayElementPointer(index).StoreValue(itemValue);
                 this.SharedState.ScopeMgr.CloseScope(itemValue);
             }
-<<<<<<< HEAD
-=======
-
->>>>>>> 6f7aeff5
+
             this.SharedState.IterateThroughRange(start, null, end, PopulateItem);
             return ResolvedExpressionKind.InvalidExpr;
         }
 
-<<<<<<< HEAD
-        // public overrides
-=======
         /* public overrides */
->>>>>>> 6f7aeff5
 
         public override ResolvedExpressionKind OnAddition(TypedExpression lhsEx, TypedExpression rhsEx)
         {
