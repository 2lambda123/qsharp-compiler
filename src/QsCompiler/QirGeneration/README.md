# QIR Emission - Preview Feature

This file contains directions for using the preview feature integrated into the Q# compiler to emit QIR.
QIR is a convention for how to represent quantum programs in LLVM. Its specification can be found [here](https://github.com/microsoft/qsharp-language/tree/main/Specifications/QIR#quantum-intermediate-representation-qir). 
We aim to ultimately move the Q# compiler to be fully LLVM-based. While the emission is supported starting with the March 2021 release, it is as of this time not yet connected to the runtime. The QIR runtime and instructions for how to execute the emitted QIR can be found [here](https://github.com/microsoft/qsharp-runtime/tree/main/src/Qir/Runtime#the-native-qir-runtime). We are working on a full integration in the future.

## Using the Q# Compiler to Emit QIR

QIR can be emitted for any Q# project as long as its output type is an executable.
To enable QIR emission, open the project file in a text editor and add the following project property:
```
<QirGeneration>true</QirGeneration>
```
If the project builds successfully, the .ll file containing QIR can be found in `qir` folder in the project folder. Alternatively, the folder path can be specified via the `QirOutputPath` project property. The project file should look similar to this:
```
<<<<<<< HEAD
<Project Sdk="Microsoft.Quantum.Sdk/0.16.210426130-alpha">
=======
<Project Sdk="Microsoft.Quantum.Sdk/0.18.2107151063-beta">
>>>>>>> 6f7aeff5
  <PropertyGroup>
    <OutputType>Exe</OutputType>
    <TargetFramework>netcoreapp3.1</TargetFramework>
    <QirOutputPath>$(MSBuildThisFileDirectory)/qir</QirOutputPath>
    <QscVerbosity>Detailed</QscVerbosity>
  </PropertyGroup>
</Project>
```
For more information about project properties and other Sdk capabilities, see [here](../../../src/QuantumSdk#the-microsoftquantumsdk-nuget-package). Examples for working with QIR, and specifically a project with QIR emission enabled can be found [here](../../../examples/QIR).

## Limitations

Please be aware that as of this time, it is not possible to both QIR and C#. 
Open issues related to QIR emission can be found [here](https://github.com/microsoft/qsharp-compiler/issues?q=is%3Aopen+is%3Aissue+label%3A%22area%3A+QIR%22). 
The emitted QIR does currently not contain any debug information. We are planning to add better support in the future. If you are interested in contributing, please indicate your interest on [this issue](https://github.com/microsoft/qsharp-compiler/issues/637).

### Entry Points

For Q# operation decorated with the `@EntryPoint` attribute, the QIR generation
will create an additional C-callable wrapper function.
The name of this wrapper is the same as the full, namespace-qualified name
of the entry point, with periods replaced by double underscores.
The entry point wrapper function gets tagged with an custom LLVM "EntryPoint" attribute.

The entry point wrapper performs some translation between standard
C types and QIR types.

| QIR type | C-compatible LLVM type |
| --- | --- |
| `%Tuple*` | a pointer to the LLVM struct that corresponds to the fully typed Q# tuple |
| `%Array*` | `{i64, i8*}*` |
| `%BigInt*` | `{i64, i8*}*` |
| `%String*` | `i8*` |
| `%Result*` | `i8` |
| `%Range*` | `{i64, i64, i64}*` |
| `%Int` | `i64` |
| `%Double` | `double` |
| `%Bool` | `i8` |
| `%Pauli` | `i8` |

The QIR generator does not currently create a `main(argc, argv)` that translates
string values to QIR types that would allow QIR compiled to executable through clang
to be executed from the command line.

## QIR Specification

The QIR specification is on the [Q# language repository](https://github.com/microsoft/qsharp-language/tree/main/Specifications/QIR).
<|MERGE_RESOLUTION|>--- conflicted
+++ resolved
@@ -13,11 +13,7 @@
 ```
 If the project builds successfully, the .ll file containing QIR can be found in `qir` folder in the project folder. Alternatively, the folder path can be specified via the `QirOutputPath` project property. The project file should look similar to this:
 ```
-<<<<<<< HEAD
-<Project Sdk="Microsoft.Quantum.Sdk/0.16.210426130-alpha">
-=======
 <Project Sdk="Microsoft.Quantum.Sdk/0.18.2107151063-beta">
->>>>>>> 6f7aeff5
   <PropertyGroup>
     <OutputType>Exe</OutputType>
     <TargetFramework>netcoreapp3.1</TargetFramework>
