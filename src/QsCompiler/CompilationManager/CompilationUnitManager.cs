﻿// Copyright (c) Microsoft Corporation.
// Licensed under the MIT License.

using System;
using System.Collections.Concurrent;
using System.Collections.Generic;
using System.Collections.Immutable;
using System.Diagnostics.CodeAnalysis;
using System.Linq;
using System.Threading;
using System.Threading.Tasks;
using Microsoft.Quantum.QsCompiler.CompilationBuilder.DataStructures;
using Microsoft.Quantum.QsCompiler.SyntaxProcessing;
using Microsoft.Quantum.QsCompiler.SyntaxTokens;
using Microsoft.Quantum.QsCompiler.SyntaxTree;
using Microsoft.Quantum.QsCompiler.Transformations;
using Microsoft.VisualStudio.LanguageServer.Protocol;

namespace Microsoft.Quantum.QsCompiler.CompilationBuilder
{
    /// <summary>
    /// Compilation unit manager.
    /// </summary>
    /// <remarks>
    /// This class intentionally does not give access to any <see cref="FileContentManager"/> that it manages,
    /// since it is responsible for coordinating access to (any routine of) the <see cref="FileContentManager"/>.
    /// </remarks>
    public class CompilationUnitManager : IDisposable
    {
        internal bool EnableVerification { get; private set; }

        /// <summary>
        /// The keys are the file identifiers of the source files obtained by <see cref="GetFileId"/>
        /// for the file uri and the values are the content of each file.
        /// </summary>
        private readonly ConcurrentDictionary<string, FileContentManager> fileContentManagers;

        /// <summary>
        /// Contains the <see cref="CompilationUnit"/> to which all files managed in this class instance belong to.
        /// </summary>
        private readonly CompilationUnit compilationUnit;

        /// <summary>
        /// Used to log exceptions raised during processing.
        /// </summary>
        public readonly Action<Exception> LogException;

        /// <summary>
        /// Called whenever diagnostics within a file have changed and are ready for publishing.
        /// </summary>
        public readonly Action<PublishDiagnosticParams> PublishDiagnostics;

        /// <summary>
        /// Null if a global type checking has been queued but is not yet running.
        /// If not null, then a global type checking may be running and can be cancelled via this token source.
        /// </summary>
        private CancellationTokenSource? waitForTypeCheck;

        /// <summary>
        /// Used to track which files have changed during global type checking.
        /// </summary>
        private readonly ManagedHashSet<string> changedFiles;

        /// <summary>
        /// Used to synchronously execute all write access.
        /// </summary>
        protected readonly ProcessingQueue Processing;

        /// <summary>
        /// Initializes a <see cref="CompilationUnitManager"/> instance for a project with the given properties.
        /// </summary>
        /// <param name="publishDiagnostics">
        /// If provided, called whenever diagnostics within a file have changed and are ready for publishing.
        /// </param>
        public CompilationUnitManager(
            Action<Exception>? exceptionLogger = null,
            Action<PublishDiagnosticParams>? publishDiagnostics = null,
            bool syntaxCheckOnly = false,
            RuntimeCapability? capability = null,
            bool isExecutable = false,
            string processorArchitecture = "Unspecified")
        {
            this.EnableVerification = !syntaxCheckOnly;
            this.compilationUnit = new CompilationUnit(capability ?? RuntimeCapability.FullComputation, isExecutable, processorArchitecture);
            this.fileContentManagers = new ConcurrentDictionary<string, FileContentManager>();
            this.changedFiles = new ManagedHashSet<string>(new ReaderWriterLockSlim(LockRecursionPolicy.SupportsRecursion));
            this.PublishDiagnostics = publishDiagnostics ?? (_ => { });
            this.LogException = exceptionLogger ?? Console.Error.WriteLine;
            this.Processing = new ProcessingQueue(this.LogException);
            this.waitForTypeCheck = new CancellationTokenSource();
        }

        /// <summary>
        /// Cancels any asynchronously running ongoing global type checking. After all currently queued tasks
        /// have finished, locks all processing, flushes the unprocessed changes in each source file,
        /// synchronously runs a global type checking (unless verifications are disabled), and then executes
        /// <paramref name="execute"/>, returning its result.
        /// </summary>
        /// <returns>
        /// The result of <paramref name="execute"/>, or null if <paramref name="execute"/> is null.
        /// </returns>
        /// <remarks>
        /// Sets <see cref="waitForTypeCheck"/> to null, indicating that a global type checking is queued and not yet started.
        /// </remarks>
        public T? FlushAndExecute<T>(Func<T?>? execute = null)
            where T : class
        {
            // To enforce an up-to-date content for executing the given function,
            // we want to do a (synchronous!) global type checking on flushing,
            // and hence cancel any ongoing type checking and set the WaitForTypeCheck handle to null.
            // However, we *also* need to make sure that any global type checking that is queued prior to the flushing task
            // (indicated by the WaitForTypeChecking handle currently being null) does not extend past it -
            // i.e. during the flushing task we again need to cancel any ongoing type checking.
            this.waitForTypeCheck?.Cancel();
            this.waitForTypeCheck = null;

            var succeeded = this.Processing.QueueForExecution(
                () =>
                {
                    this.waitForTypeCheck?.Cancel(); // needed in the case where WaitForTypeCheck above was null

                    foreach (var file in this.fileContentManagers.Values)
                    {
                        file.Flush();
                        this.PublishDiagnostics(file.Diagnostics());
                    }

                    if (this.EnableVerification)
                    {
                        var task = this.SpawnGlobalTypeCheckingAsync(runSynchronously: true);
                        QsCompilerError.Verify(task.IsCompleted, "Global type checking hasn't completed.");
                    }

                    return execute?.Invoke();
                },
                out var result);

            return succeeded ? result : null;
        }

        /// <summary>
        /// Cancels any ongoing type checking, waits for all queued tasks to finish,
        /// and then disposes disposable content initialized within this <see cref="CompilationUnitManager"/>
        /// (in particular disposes the <see cref="Compilation"/>).
        /// </summary>
        /// <remarks>
        /// Any <see cref="FileContentManager"/> managed by this compilation is *not* disposed,
        /// to allow potentially sharing file content managers between different compilation units.
        /// </remarks>
        public void Dispose()
        {
            // We need to flush on disposing, since otherwise we may end up with some queued or running tasks (or global
            // type checking tasks spawned by those) trying to access disposed stuff. Disable verification to prevent
            // FlushAndExecute from spawning a new type-checking task.
            this.EnableVerification = false;
            object? DoDispose()
            {
                this.waitForTypeCheck?.Dispose();
                this.compilationUnit.Dispose();

                foreach (var file in this.fileContentManagers.Values)
                {
                    // do *not* dispose of the FileContentManagers!
                    this.UnsubscribeFromFileManagerEvents(file);
                    this.PublishDiagnostics(new PublishDiagnosticParams { Uri = file.Uri, Diagnostics = Array.Empty<Diagnostic>() });
                }

                return null;
            }

            if (!Utils.IsWebAssembly)
            {
                this.FlushAndExecute<object>(DoDispose);
            }
            else
            {
                DoDispose();
            }
        }

        // routines related to tracking the source files

        /// <summary>
        /// Converts a URI into the file ID used during compilation if the URI is an absolute file URI.
        /// </summary>
        /// <exception cref="ArgumentException"><paramref name="uri"/> is not an absolute file URI.</exception>
        public static string GetFileId(Uri uri)
        {
            if (!uri.IsAbsoluteUri || !uri.IsFile)
            {
                throw new ArgumentException("The URI is not an absolute file URI.", nameof(uri));
            }
            return uri.LocalPath;
        }

        /// <summary>
        /// Converts a URI into the file ID used during compilation if the URI is an absolute file URI.
        /// </summary>
        /// <returns>True if converting the URI to a file ID succeeded.</returns>
        [Obsolete("Use GetFileId instead after ensuring that the URI is an absolute file URI.")]
        public static bool TryGetFileId(Uri? uri, [MaybeNullWhen(false)] out string fileId)
        {
            if (!(uri is null) && uri.IsFile && uri.IsAbsoluteUri)
            {
                fileId = uri.LocalPath;
                return true;
            }
            fileId = default;
            return false;
        }

        /// <summary>
        /// Returns the URI based on which <paramref name="fileId"/> was constructed via <paramref name="uri"/>.
        /// </summary>
        /// <param name="fileId">A file ID assigned by the compilation unit manager.</param>
        /// <returns>
        /// False if <paramref name="fileId"/> is not compatible with an id generated by the compilation unit manager.
        /// </returns>
        public static bool TryGetUri(string fileId, out Uri uri) =>
            Uri.TryCreate(Uri.UnescapeDataString(fileId), UriKind.Absolute, out uri);

        /// <summary>
        /// Subscribes to diagnostics updated events,
        /// to events indicating when queued changes in the file content manager have not yet been processed,
        /// and to events indicating that the compilation unit wide semantic verification needs to be updated.
        /// </summary>
        private void SubscribeToFileManagerEvents(FileContentManager file)
        {
            file.TimerTriggeredUpdateEvent += this.TriggerFileUpdateAsync;
            if (this.EnableVerification)
            {
                file.GlobalTypeCheckingEvent += this.QueueGlobalTypeCheckingAsync;
            }
        }

        /// <summary>
        /// Unsubscribes from all events that <see cref="SubscribeToFileManagerEvents"/> subscribes to for <paramref name="file"/>.
        /// </summary>
        private void UnsubscribeFromFileManagerEvents(FileContentManager file)
        {
            file.TimerTriggeredUpdateEvent -= this.TriggerFileUpdateAsync;
            if (this.EnableVerification)
            {
                file.GlobalTypeCheckingEvent -= this.QueueGlobalTypeCheckingAsync;
            }
        }

        /// <summary>
        /// Initializes a <see cref="FileContentManager"/> for document <paramref name="uri"/> with <paramref name="fileContent"/>.
        /// </summary>
        /// <param name="publishDiagnostics">
        /// If provided, called to publish the diagnostics generated upon processing <paramref name="fileContent"/>.
        /// </param>
        /// <exception cref="ArgumentException"><paramref name="uri"/> is not an absolute file URI.</exception>
        public static FileContentManager InitializeFileManager(
            Uri uri,
            string fileContent,
            Action<PublishDiagnosticParams>? publishDiagnostics = null,
            Action<Exception>? onException = null)
        {
            var file = new FileContentManager(uri, GetFileId(uri));
            try
            {
                file.ReplaceFileContent(fileContent);
            }
            catch (Exception ex)
            {
                onException?.Invoke(ex);
            }
            publishDiagnostics?.Invoke(file.Diagnostics());
            return file;
        }

        /// <summary>
        /// Initializes a <see cref="FileContentManager"/> for each entry in <paramref name="files"/> and their contents.
        /// </summary>
<<<<<<< HEAD
        /// <param name="degreeOfParallelism">
        ///     The degree of parallelism to use in initializing file managers.
        ///     If <c>null</c>, the maximum of one ane one less than
        ///     <see cref="System.Environment.ProcessorCount" /> will be used.
=======
        /// <param name="publishDiagnostics">
        /// If provided, called to publish the diagnostics generated upon content processing.
>>>>>>> 1bf55700
        /// </param>
        /// <exception cref="ArgumentException">Any of the given URIs in <paramref name="files"/> is not an absolute file URI.</exception>
        public static ImmutableHashSet<FileContentManager> InitializeFileManagers(
            IDictionary<Uri, string> files,
            Action<PublishDiagnosticParams>? publishDiagnostics = null,
            Action<Exception>? onException = null,
            int? degreeOfParallelism = null)
        {
            if (files.Any(item => !item.Key.IsAbsoluteUri || !item.Key.IsFile))
            {
                throw new ArgumentException("invalid TextDocumentIdentifier");
            }
            return files.AsParallel()
                .WithDegreeOfParallelism(degreeOfParallelism switch
                {
                    {} n when n > 0 => n,
                    {} n when n <= 0 =>
                        throw new ArgumentException($"Degree of parallelism was {degreeOfParallelism}, but expected a positive number.",
                            nameof(degreeOfParallelism)),
                    null => Environment.ProcessorCount > 1 ? Environment.ProcessorCount - 1 : Environment.ProcessorCount
                })
                .WithExecutionMode(ParallelExecutionMode.ForceParallelism) // we are fine with a slower performance if the work is trivial
                .Select(entry => InitializeFileManager(entry.Key, entry.Value, publishDiagnostics, onException))
                .ToImmutableHashSet();
        }

        /// <summary>
        /// Adds <paramref name="file"/> to this compilation unit, adapting the diagnostics for all remaining files as needed.
        /// </summary>
        /// <param name="updatedContent">If provided, replaces the tracked content in the file manager.</param>
        /// <remarks>
        /// If a file with the same URI is already listed as a source file,
        /// replaces the current <see cref="FileContentManager"/> for that file with <paramref name="file"/>.
        /// </remarks>
        public Task AddOrUpdateSourceFileAsync(FileContentManager file, string? updatedContent = null) =>
            this.Processing.QueueForExecutionAsync(() =>
            {
                this.compilationUnit.RegisterDependentLock(file.SyncRoot);
                this.SubscribeToFileManagerEvents(file);
                this.fileContentManagers.AddOrUpdate(file.FileName, file, (k, v) => file);
                if (updatedContent != null)
                {
                    file.ReplaceFileContent(updatedContent);
                }
                this.changedFiles.Add(file.FileName);
                if (this.EnableVerification && this.waitForTypeCheck != null)
                {
                    file.Verify(this.compilationUnit);
                }
                this.PublishDiagnostics(file.Diagnostics());
            });

        /// <summary>
        /// Adds <paramref name="files"/> to this compilation unit, adapting the diagnostics for all remaining files as needed.
        /// </summary>
        /// <remarks>
        /// If a file with the same URI is already listed as a source file,
        /// replaces the current <see cref="FileContentManager"/> for that file with the new one and initializes
        /// its content to the given one.
        /// <para/>
        /// Spawns a compilation unit wide type checking unless <paramref name="suppressVerification"/> is set to true,
        /// even if no files have been added.
        /// </remarks>
        public Task AddOrUpdateSourceFilesAsync(ImmutableHashSet<FileContentManager> files, bool suppressVerification = false) =>
            this.Processing.QueueForExecutionAsync(() =>
            {
                foreach (var file in files)
                {
                    this.compilationUnit.RegisterDependentLock(file.SyncRoot);
                    this.SubscribeToFileManagerEvents(file);
                    this.fileContentManagers.AddOrUpdate(file.FileName, file, (k, v) => file);
                    this.changedFiles.Add(file.FileName);
                    this.PublishDiagnostics(file.Diagnostics());
                }
                if (this.EnableVerification && !suppressVerification)
                {
                    this.QueueGlobalTypeCheckingAsync();
                }
            });

        /// <summary>
        /// Modifies the compilation and all diagnostics to reflect the given change.
        /// </summary>
        /// <exception cref="ArgumentException">The URI of the given text document identifier is null or not an absolute file URI.</exception>
        /// <exception cref="InvalidOperationException">The file for which a change is given is not listed as a source file.</exception>
        public Task SourceFileDidChangeAsync(DidChangeTextDocumentParams param) =>
            this.Processing.QueueForExecutionAsync(() =>
            {
                var docKey = GetFileId(param.TextDocument.Uri);
                var isSource = this.fileContentManagers.TryGetValue(docKey, out FileContentManager file);
                if (!isSource)
                {
                    throw new InvalidOperationException($"changed file {docKey} is not a source file of this compilation unit");
                }

                this.changedFiles.Add(docKey);
                var publish = false;
                foreach (var change in param.ContentChanges)
                {
                    file.PushChange(change, out publish); // only the last one here is relevant
                }

                if (publish)
                {
                    if (this.EnableVerification && this.waitForTypeCheck != null)
                    {
                        file.AddTimerTriggeredUpdateEvent();
                    }
                    this.PublishDiagnostics(file.Diagnostics());
                }
                else
                {
                    file.AddTimerTriggeredUpdateEvent();
                }
            });

        /// <summary>
        /// Called in order to process any queued changes in the file identified by <paramref name="uri"/> and
        /// - if verifications are enabled - trigger a semantic check.
        /// </summary>
        /// <exception cref="ArgumentException"><paramref name="uri"/> is null or not an absolute file URI.</exception>
        /// <remarks>
        /// Does not do anything if <paramref name="uri"/> does not identify a source file of this compilation.
        /// </remarks>
        private Task TriggerFileUpdateAsync(Uri uri)
        {
            var docKey = GetFileId(uri);
            return this.Processing.QueueForExecutionAsync(() =>
            {
                // Note that we cannot fail if the file is no longer part of the compilation,
                // because it is possible that between the time when a file has been removed and when that removal is executed
                // a file update has been triggered e.g. by timer...
                var isSource = this.fileContentManagers.TryGetValue(docKey, out FileContentManager file);
                if (!isSource)
                {
                    return;
                }

                // we need to mark a file as edited whenever some processing is spawned by the file, since
                // otherwise if a global type checking runs while changes are still queued in the file,
                // then the automatically spawned processing of those changes will be (partially) overwritten
                // when the global type checking results are pushed back in
                this.changedFiles.Add(docKey);
                file.Flush();
                if (this.EnableVerification && this.waitForTypeCheck != null)
                {
                    file.Verify(this.compilationUnit);
                }
                this.PublishDiagnostics(file.Diagnostics());
            });
        }

        /// <summary>
        /// Removes the file identified by <paramref name="uri"/> from the list of source files for this compilation unit,
        /// publishes empty Diagnostics for that file unless <paramref name="publishEmptyDiagnostics"/> is set to false,
        /// and adapts all remaining diagnostics as needed.
        /// </summary>
        /// <exception cref="ArgumentException"><paramref name="uri"/> is null or not an absolute file URI.</exception>
        /// <remarks>
        /// Does nothing if <paramref name="uri"/> does not identify a source file of this compilation unit.
        /// </remarks>
        public Task TryRemoveSourceFileAsync(Uri uri, bool publishEmptyDiagnostics = true)
        {
            var docKey = GetFileId(uri);
            return this.Processing.QueueForExecutionAsync(() =>
            {
                if (!this.fileContentManagers.TryRemove(docKey, out FileContentManager file))
                {
                    return;
                }
                this.changedFiles.Add(docKey);
                this.compilationUnit.UnregisterDependentLock(file.SyncRoot); // do *not* dispose of the FileContentManager!
                this.UnsubscribeFromFileManagerEvents(file);                 // ... but unsubscribe from all file events
                this.compilationUnit.GlobalSymbols.RemoveSource(docKey);
                if (publishEmptyDiagnostics)
                {
                    this.PublishDiagnostics(new PublishDiagnosticParams { Uri = uri, Diagnostics = Array.Empty<Diagnostic>() });
                }
                if (this.EnableVerification)
                {
                    this.QueueGlobalTypeCheckingAsync(); // we need to trigger a global type checking for the remaining files...
                }
            });
        }

        /// <summary>
        /// Removes <paramref name="files"/> from the list of source files for this compilation unit,
        /// publishes empty Diagnostics for the removed files unless <paramref name="publishEmptyDiagnostics"/> is set to false,
        /// and adapts all remaining diagnostics as needed.
        /// </summary>
        /// <exception cref="ArgumentException">A URI in <paramref name="files"/> is not an absolute file URI.</exception>
        /// <remarks>
        /// <!-- TODO: Check this comment. Won't this remove up to the not-listed file? -->
        /// Does nothing if a file with the given Uri is not listed as source file.
        /// <para/>
        /// Spawns a compilation unit wide type checking unless <paramref name="suppressVerification"/> is set to true,
        /// even if no files have been removed.
        /// </remarks>
        public Task TryRemoveSourceFilesAsync(IEnumerable<Uri> files, bool suppressVerification = false, bool publishEmptyDiagnostics = true)
        {
            if (files.Any(uri => !uri.IsAbsoluteUri || !uri.IsFile))
            {
                throw new ArgumentException("invalid TextDocumentIdentifier");
            }

            return this.Processing.QueueForExecutionAsync(() =>
            {
                foreach (var uri in files)
                {
                    var docKey = GetFileId(uri);
                    if (!this.fileContentManagers.TryRemove(docKey, out FileContentManager file))
                    {
                        return;
                    }
                    this.changedFiles.Add(docKey);
                    this.compilationUnit.UnregisterDependentLock(file.SyncRoot); // do *not* dispose of the FileContentManager!
                    this.UnsubscribeFromFileManagerEvents(file);                 // ... but unsubscribe from all file events
                    this.compilationUnit.GlobalSymbols.RemoveSource(docKey);
                    if (publishEmptyDiagnostics)
                    {
                        this.PublishDiagnostics(new PublishDiagnosticParams { Uri = uri, Diagnostics = Array.Empty<Diagnostic>() });
                    }
                    if (this.EnableVerification)
                    {
                        this.QueueGlobalTypeCheckingAsync(); // we need to trigger a global type checking for the remaining files...
                    }
                }
                if (this.EnableVerification && !suppressVerification)
                {
                    this.QueueGlobalTypeCheckingAsync();
                }
            });
        }

        /// <summary>
        /// Replaces the content from all referenced assemblies with <paramref name="references"/>.
        /// </summary>
        /// <remarks>
        /// Updates all diagnostics accordingly, unless <paramref name="suppressVerification"/> has been set to true.
        /// </remarks>
        internal Task UpdateReferencesAsync(References references, bool suppressVerification = false)
        {
            return this.Processing.QueueForExecutionAsync(() =>
            {
                this.compilationUnit.UpdateReferences(references);
                if (this.EnableVerification && !suppressVerification)
                {
                    this.QueueGlobalTypeCheckingAsync();
                }
            });
        }

        /// <summary>
        /// Replaces the content from all referenced assemblies with <paramref name="references"/>,
        /// and updates all diagnostics accordingly.
        /// </summary>
        public Task UpdateReferencesAsync(References references) =>
            this.UpdateReferencesAsync(references, false);

        // routines related to global type checking (all calls to these need to be suppressed if verifications are disabled)

        /// <summary>
        /// If a global type checking is already queued, but hasn't started executing yet, does nothing and returns a completed task.
        /// If a global type checking is in progress, cancels that process via <see cref="waitForTypeCheck"/>,
        /// then queues <see cref="SpawnGlobalTypeCheckingAsync"/> for exectution into the task queue,
        /// and sets <see cref="waitForTypeCheck"/> to null, indicating that a type global type checking
        /// is queued and has not started executing yet.
        /// </summary>
        private Task QueueGlobalTypeCheckingAsync()
        {
            if (this.waitForTypeCheck == null)
            {
                return Task.CompletedTask; // type check is already queued
            }
            this.waitForTypeCheck.Cancel(); // cancel any ongoing type check...
            this.waitForTypeCheck = null;   // ... and queue a new type check
            return this.Processing.QueueForExecutionAsync(() =>
                QsCompilerError.RaiseOnFailure(
                    () => this.SpawnGlobalTypeCheckingAsync(), "error while spawning global type checking"));
        }

        /// <summary>
        /// Updates all global symbols for all files in the compilation using a
        /// separate <see cref="CompilationUnit"/> instance.
        /// <para/>
        /// Copies the symbol information over to the Compilation property,
        /// updates the HeaderDiagnostics and clears the SemanticDiagnostics in all files, and publishes the updated diagnostics.
        /// <para/>
        /// Sets <see cref="waitForTypeCheck"/> to a new <see cref="CancellationTokenSource"/>,
        /// and then spawns a task calling <see cref="RunGlobalTypeChecking"/> on the computed
        /// content using the separate <see cref="CompilationUnit"/>,
        /// with a cancellation token from the new cancellation source.
        /// </summary>
        /// <param name="runSynchronously">
        /// Run the task synchronously ignoring any cancellations and return the completed task.
        /// </param>
        private Task SpawnGlobalTypeCheckingAsync(bool runSynchronously = false)
        {
            this.waitForTypeCheck = new CancellationTokenSource(); // set a handle for cancelling this type check
            var cancellationToken = runSynchronously ? CancellationToken.None : this.waitForTypeCheck.Token;

            // work with a separate compilation unit instance such that processing of all further edits can go on in parallel
            var sourceFiles = this.fileContentManagers.Values.OrderBy(m => m.FileName);
            this.changedFiles.RemoveAll(f => sourceFiles.Any(m => m.FileName == f));
            var compilation = new CompilationUnit(
                this.compilationUnit.RuntimeCapability,
                this.compilationUnit.IsExecutable,
                this.compilationUnit.ProcessorArchitecture,
                this.compilationUnit.Externals,
                sourceFiles.Select(file => file.SyncRoot));
            var content = compilation.UpdateGlobalSymbolsFor(sourceFiles);
            foreach (var file in sourceFiles)
            {
                this.PublishDiagnostics(file.Diagnostics());
            }

            // move the content of symbols over to the Compilation
            this.compilationUnit.EnterWriteLock();
            try
            {
                this.compilationUnit.GlobalSymbols.Clear();
                compilation.GlobalSymbols.CopyTo(this.compilationUnit.GlobalSymbols);
                this.compilationUnit.GlobalSymbols.ResolveAll(BuiltIn.NamespacesToAutoOpen);
            }
            finally
            {
                this.compilationUnit.ExitWriteLock();
            }

            // after the relevant information is extracted, the actual type checking can run in parallel
            var task = new Task(
                () =>
                {
                    try
                    {
                        // Do *not* remove the RaiseOnFailure!
                        // -> keep it here, such that all internal exceptions are being piped through one central routine (in QsCompilerError)
                        QsCompilerError.RaiseOnFailure(
                            () => this.RunGlobalTypeChecking(compilation, content, cancellationToken),
                            "error while running global type checking");
                    }
                    catch (Exception ex)
                    {
                        this.LogException(ex);
                    }
                },
                cancellationToken);

            if (runSynchronously)
            {
                task.RunSynchronously();
            }
            else if (!cancellationToken.IsCancellationRequested)
            {
                task.Start();
            }
            return task;
        }

        /// <summary>
        /// Runs a type checking on <paramref name="content"/> using <paramref name="compilation"/>,
        /// with <paramref name="cancellationToken"/>.
        /// </summary>
        /// <remarks>
        /// Once the type checking is done, locks all processing, and updates the Compilation property with the built content
        /// for all files that have not been modified while the type checking was running. Updates and publishes the semantic diagnostics for those files.
        /// <para/>
        /// For each file that has been modified while the type checking was running,
        /// queues a task calling <see cref="TypeCheckFile"/> on that file with <paramref name="cancellationToken"/>.
        /// </remarks>
        private void RunGlobalTypeChecking(CompilationUnit compilation, ImmutableDictionary<QsQualifiedName, (QsComments, FragmentTree)> content, CancellationToken cancellationToken)
        {
            var diagnostics = QsCompilerError.RaiseOnFailure(
                () => TypeChecking.RunTypeChecking(compilation, content, cancellationToken),
                "error while running type checking in background");

            this.Processing.QueueForExecution(() => // -> could be fast-tracked to be executed immediately, but needs exclusive access (write thread)
            {
                foreach (var file in this.fileContentManagers.Values)
                {
                    file.SyncRoot.EnterUpgradeableReadLock();
                }
                this.changedFiles.SyncRoot.EnterReadLock(); // need to lock such that the content of the list remains the same during the execution of the block below
                try
                {
                    var changedFiles = this.changedFiles.ToImmutableHashSet();
                    if (cancellationToken.IsCancellationRequested)
                    {
                        return;
                    }

                    var validCallables = compilation.GetCallables().Values.Where(c => !changedFiles.Contains(c.Source.AssemblyOrCodeFile));
                    var validTypes = compilation.GetTypes().Values.Where(t => !changedFiles.Contains(t.Source.AssemblyOrCodeFile));
                    this.compilationUnit.UpdateCallables(validCallables);
                    this.compilationUnit.UpdateTypes(validTypes);

                    if (cancellationToken.IsCancellationRequested)
                    {
                        return;
                    }
                    var allDiagnostics = diagnostics.ToLookup(msg => msg.Source);
                    foreach (var file in this.fileContentManagers.Values)
                    {
                        if (changedFiles.Contains(file.FileName))
                        {
                            continue;
                        }
                        file.ReplaceSemanticDiagnostics(allDiagnostics[file.FileName]);
                        this.PublishDiagnostics(file.Diagnostics());
                    }

                    foreach (var docKey in changedFiles)
                    {
                        this.Processing.QueueForExecutionAsync(() =>
                            QsCompilerError.RaiseOnFailure(
                                () => this.TypeCheckFile(docKey, cancellationToken),
                                "error while re-doing the type checking for an source file that had been modified during a global type check update"));
                    }
                }
                finally
                {
                    this.changedFiles.SyncRoot.ExitReadLock();
                    foreach (var file in this.fileContentManagers.Values)
                    {
                        file.SyncRoot.ExitUpgradeableReadLock();
                    }
                }
            });
        }

        /// <summary>
        /// Updates and resolves all global symbols for <paramref name="fileId"/>, and runs a type checking
        /// on the obtained content using the Compilation property.
        /// </summary>
        /// <remarks>
        /// Does nothing if <paramref name="cancellationToken"/> is cancelled or if <paramref name="fileId"/>
        /// is not listed as a source file.
        /// <para/>
        /// Replaces the header diagnostics and the semantic diagnostics in the file with the obtained diagnostics, and publishes them.
        /// </remarks>
        private void TypeCheckFile(string fileId, CancellationToken cancellationToken)
        {
            var isSource = this.fileContentManagers.TryGetValue(fileId, out FileContentManager file);
            if (!isSource || cancellationToken.IsCancellationRequested)
            {
                return;
            }

            this.compilationUnit.EnterUpgradeableReadLock();
            file.SyncRoot.EnterUpgradeableReadLock();
            try
            {
                // NOTE: invalidating the right diagnostics is kind of error prone,
                // so instead of calling file.UpdateTypeChecking the type checking for the entire file is simply recomputed.

                var diagnostics = new List<Diagnostic>();
                var contentToCompile = file.UpdateGlobalSymbols(this.compilationUnit, diagnostics);
                file.ImportGlobalSymbols(this.compilationUnit, diagnostics);
                TypeChecking.ResolveGlobalSymbols(this.compilationUnit.GlobalSymbols, diagnostics, file.FileName);
                file.ReplaceHeaderDiagnostics(diagnostics);

                diagnostics = TypeChecking.RunTypeChecking(this.compilationUnit, file.GetDeclarationTrees(contentToCompile), CancellationToken.None);
                diagnostics?.Apply(file.ReplaceSemanticDiagnostics);
                this.PublishDiagnostics(file.Diagnostics());
            }
            finally
            {
                file.SyncRoot.ExitUpgradeableReadLock();
                this.compilationUnit.ExitUpgradeableReadLock();
            }
        }

        // editor commands that need to be blocking

        /// <summary>
        /// Returns the workspace edit that describes the changes to be done if the symbol at the given position - if any - is renamed to the given name.
        /// </summary>
        /// <remarks>
        /// Null if no symbol exists at the specified position,
        /// or if some parameters are unspecified (null),
        /// or if the specified position is not a valid position within the file.
        /// </remarks>
        public WorkspaceEdit? Rename(RenameParams? param)
        {
            if (param?.TextDocument?.Uri is null
                || !param.TextDocument.Uri.IsAbsoluteUri
                || !param.TextDocument.Uri.IsFile)
            {
                return null;
            }

            // FIXME: the correct thing to do here would be to call FlushAndExecute...!
            var docKey = GetFileId(param.TextDocument.Uri);
            var success = this.Processing.QueueForExecution(
                () => this.fileContentManagers.TryGetValue(docKey, out FileContentManager file)
                    ? file.Rename(this.compilationUnit, param.Position.ToQSharp(), param.NewName)
                    : null,
                out var edit);
            return success ? edit : null;
        }

        // routines related to providing information for non-blocking editor commands
        // -> these commands need to be responsive and therefore won't wait for any processing to finish
        // -> if the query cannot be processed immediately, they simply return null

        /// <param name="suppressExceptionLogging">
        /// Whether to suppress logging of exceptions from the query.
        /// <para/>
        /// NOTE: In debug mode, exceptions are always logged even if this parameter is true.
        /// </param>
        internal T? FileQuery<T>(
            TextDocumentIdentifier? textDocument,
            Func<FileContentManager, CompilationUnit, T?> query,
            bool suppressExceptionLogging = false)
            where T : class
        {
            T? TryQueryFile(FileContentManager f)
            {
                try
                {
                    return query(f, this.compilationUnit);
                }
                catch (Exception ex)
                {
#if DEBUG
                    this.LogException(ex);
#else
                    if (!suppressExceptionLogging)
                    {
                        this.LogException(ex);
                    }
#endif
                    return null;
                }
            }
            if (textDocument?.Uri is null || !textDocument.Uri.IsAbsoluteUri || !textDocument.Uri.IsFile)
            {
                return null;
            }
            var docKey = GetFileId(textDocument.Uri);
            var isSource = this.fileContentManagers.TryGetValue(docKey, out FileContentManager file);
            return isSource ? TryQueryFile(file) : null;
        }

        // routines giving read access to the compilation state (e.g. for the command line compiler, or testing/debugging)
        // -> these routines will wait for any processing to finish before executing the query

        /// <summary>
        /// Get all current diagnostics.
        /// </summary>
        /// <returns>
        /// If <paramref name="textDocument"/> is specified, an array with a single item containing all current diagnostics for the given file.
        /// If <paramref name="textDocument"/> is not specified, the diagnostics for all source files are returned.
        /// If <paramref name="textDocument"/> is not listed as a source file, null.
        /// </returns>
        /// <remarks>
        /// This method waits for all currently running or queued tasks to finish
        /// before accumulating the diagnostics by calling <see cref="FlushAndExecute"/>.
        /// </remarks>
        public PublishDiagnosticParams[]? GetDiagnostics(TextDocumentIdentifier? textDocument = null) =>
            this.FlushAndExecute(() =>
                textDocument != null
                    ? this.FileQuery(textDocument, (file, _) => new PublishDiagnosticParams[] { file.Diagnostics() })
                    : this.fileContentManagers.Values.Select(file => file.Diagnostics()).ToArray());

        /// <summary>
        /// Returns a sequence of all source files that are currently contained in this compilation unit.
        /// </summary>
        /// <remarks>
        /// Waits for all currently running or queued tasks to finish
        /// before constructing the requested information by calling <see cref="FlushAndExecute"/>.
        /// </remarks>
        public IEnumerable<Uri>? GetSourceFiles() =>
            this.FlushAndExecute(() => this.fileContentManagers.Keys.Select(id => new Uri(id)).ToImmutableArray().AsEnumerable());

        /// <summary>
        /// Gets the current file content (text representation) in memory.
        /// </summary>
        /// <returns>
        /// The current file content in memory, or null if <paramref name="textDocument"/> is not listed as a source file.
        /// </returns>
        /// <remarks>
        /// Waits for all currently running or queued tasks to finish
        /// before getting the file content by calling <see cref="FlushAndExecute"/>.
        /// </remarks>
        public string[]? FileContentInMemory(TextDocumentIdentifier textDocument) =>
            this.FlushAndExecute(() =>
                this.FileQuery(textDocument, (file, _) => file.GetLines(0, file.NrLines()).Select(line => line.Text).ToArray()));

        /// <summary>
        /// Gets the current tokenization of the file content in memory.
        /// Each returned array item contains the array of tokens on the line with the corresponding index.
        /// </summary>
        /// <returns>
        /// The current tokenization of the file content in memory, or null if <paramref name="textDocument"/>
        /// is not listed as a source file.
        /// </returns>
        /// <remarks>
        /// Waits for all currently running or queued tasks to finish
        /// before getting the file content by calling <see cref="FlushAndExecute"/>.
        /// </remarks>
        public QsFragmentKind?[][]? GetTokenization(TextDocumentIdentifier textDocument) =>
            this.FlushAndExecute(() =>
                this.FileQuery(textDocument, (file, _) => file.GetTokenizedLines(0, file.NrLines()).Select(line => line.Select(frag => frag.Kind).ToArray()).ToArray()));

        /// <summary>
        /// Returns the syntax tree for the current state of the compilation.
        /// </summary>
        /// <remarks>
        /// Waits for all currently running or queued tasks to finish
        /// before constructing the syntax tree by calling <see cref="FlushAndExecute"/>.
        /// </remarks>
        public IEnumerable<QsNamespace>? GetSyntaxTree() =>
            this.FlushAndExecute(() => this.compilationUnit.Build().Namespaces.AsEnumerable());

        /// <summary>
<<<<<<< HEAD
        /// Returns a Compilation object containing all information about the current state of the compilation.
        /// </summary>
        /// <remark>
        /// This method waits for all currently running or queued tasks to finish
        /// before constructing the Compilation object by calling FlushAndExecute.
        ///
        /// When running on WebAssembly, this method runs immediately.
        /// </remark>
        public Compilation? Build() =>
            Utils.IsWebAssembly
            // Don't wait on platforms that don't support waiting.
            ? new Compilation(this)
            : this.FlushAndExecute(() =>
              {
                  try
                  {
                      return new Compilation(this);
                  }
                  catch (Exception ex)
                  {
                      this.LogException(ex);
                      return null;
                  }
              });
=======
        /// Returns a <see cref="Compilation"/> containing all information about the current state of the compilation.
        /// </summary>
        /// <remarks>
        /// Waits for all currently running or queued tasks to finish
        /// before constructing the <see cref="Compilation"/> by calling <see cref="FlushAndExecute"/>.
        /// </remarks>
        public Compilation? Build() => this.FlushAndExecute(() =>
        {
            try
            {
                return new Compilation(this);
            }
            catch (Exception ex)
            {
                this.LogException(ex);
                return null;
            }
        });
>>>>>>> 1bf55700

        /// <summary>
        /// Class used to accumulate all information about the state of a compilation unit in immutable form.
        /// </summary>
        public class Compilation
        {
            /// <summary>
            /// Contains the file IDs assigned by the Q# compiler for all source files included in the compilation.
            /// </summary>
            public readonly ImmutableHashSet<string> SourceFiles;

            /// <summary>
            /// Contains the IDs assigned by the Q# compiler for all assemblies referenced in the compilation.
            /// </summary>
            public readonly ImmutableHashSet<string> References;

            /// <summary>
            /// Contains a dictionary that maps the ID of a file included in the compilation
            /// to the text representation of its content.
            /// </summary>
            public readonly ImmutableDictionary<string, ImmutableArray<string>> FileContent;

            /// <summary>
            /// Contains a dictionary that maps the ID of a file included in the compilation
            /// to the tokenization built based on its content.
            /// </summary>
            public readonly ImmutableDictionary<string, ImmutableArray<ImmutableArray<CodeFragment>>> Tokenization;

            /// <summary>
            /// Contains a dictionary that maps the name of a namespace to the compiled Q# namespace.
            /// </summary>
            public readonly ImmutableDictionary<string, QsNamespace> SyntaxTree;

            /// <summary>
            /// Contains the built Q# compilation.
            /// </summary>
            public readonly QsCompilation BuiltCompilation;

            /// <summary>
            /// Contains a dictionary that maps the name of each namespace defined in the compilation to a look-up
            /// containing the names and corresponding short form (if any) of all opened namespaces for that (part of the) namespace in a particular source file.
            /// </summary>
            private readonly ImmutableDictionary<string, ILookup<string, (string, string?)>> openDirectivesForEachFile;

            /// <summary>
            /// Contains a dictionary that given the ID of a file included in the compilation
            /// returns all tokenized code fragments containing namespace declarations in that file.
            /// </summary>
            private readonly ImmutableDictionary<string, ImmutableArray<CodeFragment>> namespaceDeclarations;

            /// <summary>
            /// Contains a dictionary that given the fully qualified name of a compiled callable returns its syntax tree.
            /// </summary>
            public readonly ImmutableDictionary<QsQualifiedName, QsCallable> Callables;

            /// <summary>
            /// Contains a dictionary that given the fully qualified name of a compiled type returns its syntax tree.
            /// </summary>
            public readonly ImmutableDictionary<QsQualifiedName, QsCustomType> Types;

            /// <summary>
            /// Contains a dictionary that maps the ID of a file included in the compilation
            /// to all scope-related diagnostics generated during compilation.
            /// </summary>
            public readonly ImmutableDictionary<string, ImmutableArray<Diagnostic>> ScopeDiagnostics;

            /// <summary>
            /// Contains a dictionary that maps the ID of a file included in the compilation
            /// to all syntax-related diagnostics generated during compilation.
            /// </summary>
            public readonly ImmutableDictionary<string, ImmutableArray<Diagnostic>> SyntaxDiagnostics;

            /// <summary>
            /// Contains a dictionary that maps the ID of a file included in the compilation
            /// to all context-related diagnostics generated during compilation.
            /// </summary>
            public readonly ImmutableDictionary<string, ImmutableArray<Diagnostic>> ContextDiagnostics;

            /// <summary>
            /// Contains a dictionary that maps the ID of a file included in the compilation
            /// to all diagnostics generated during compilation related to header information for declarations.
            /// </summary>
            public readonly ImmutableDictionary<string, ImmutableArray<Diagnostic>> HeaderDiagnostics;

            /// <summary>
            /// Contains a dictionary that maps the ID of a file included in the compilation
            /// to all semantic diagnostics generated during compilation for the specified implementations.
            /// </summary>
            public readonly ImmutableDictionary<string, ImmutableArray<Diagnostic>> SemanticDiagnostics;

            /// <summary>
            /// Maps a <paramref name="file"/> ID assigned by the Q# compiler to all diagnostics generated during compilation.
            /// </summary>
            /// <returns>
            /// Returns the generated diagnostics, or an empty sequence if no file with <paramref name="file"/>
            /// ID has been included in the compilation.
            /// </returns>
            public IEnumerable<Diagnostic> Diagnostics(string file) =>
                this.SourceFiles.Contains(file) ?
                    this.ScopeDiagnostics[file]
                        .Concat(this.SyntaxDiagnostics[file])
                        .Concat(this.ContextDiagnostics[file])
                        .Concat(this.HeaderDiagnostics[file])
                        .Concat(this.SemanticDiagnostics[file]) :
                    Enumerable.Empty<Diagnostic>();

            /// <summary>
            /// Returns all diagnostics generated during compilation.
            /// </summary>
            public IEnumerable<Diagnostic> Diagnostics() =>
                this.ScopeDiagnostics.Values
                    .Concat(this.SyntaxDiagnostics.Values)
                    .Concat(this.ContextDiagnostics.Values)
                    .Concat(this.HeaderDiagnostics.Values)
                    .Concat(this.SemanticDiagnostics.Values)
                    .SelectMany(d => d);

            /// <summary>
            /// Gets non-documentation comments for a namespace.
            /// </summary>
            /// <remarks>
            /// If file <paramref name="sourceFile"/> does not exist in the compilation, or there is not
            /// exactly one (partial) namespace <paramref name="nsName"/>, returns a set of empty comments.
            /// </remarks>
            public QsComments NamespaceComments(string sourceFile, string nsName)
            {
                if (!this.namespaceDeclarations.TryGetValue(sourceFile, out ImmutableArray<CodeFragment> namespaces))
                {
                    return QsComments.Empty;
                }
                var declarations = namespaces.Where(token => token.Kind?.DeclaredNamespaceName(null) == nsName);
                return declarations.Count() == 1 ? declarations.Single().Comments : QsComments.Empty;
            }

            /// <summary>
            /// Given ID <paramref name="sourceFile"/> and namespace <paramref name="nsName"/>,
            /// returns the names and corresponding short form (if any) of all opened namespaces for the (part of the) namespace in that file.
            /// </summary>
            /// <returns>
            /// The names and corresponding short forms of the opened namespaces.
            /// </returns>
            /// <remarks>
            /// Returns an empty sequence if <paramref name="sourceFile"/> and/or <paramref name="nsName"/>
            /// do not exist in the compilation.
            /// </remarks>
            public IEnumerable<(string, string?)> OpenDirectives(string sourceFile, string nsName) =>
                this.openDirectivesForEachFile.TryGetValue(nsName, out var lookUp)
                    ? lookUp[sourceFile]
                    : Enumerable.Empty<(string, string?)>();

            /// <summary>
            /// Returns all the names of all callable and types defined in namespace <paramref name="nsName"/>.
            /// </summary>
            /// <returns>
            /// The names defined in namespace <paramref name="nsName"/>, or an empty sequence
            /// if <paramref name="nsName"/> does not exist in the compilation.
            /// </returns>
            /// <remarks>
            /// The returned names are unique and do not contain duplications e.g. for types and the corresponding constructor.
            /// </remarks>
            public IEnumerable<string> SymbolsDefinedInNamespace(string nsName) =>
                this.SyntaxTree.TryGetValue(nsName, out var ns)
                    ? ns.Elements.SelectNotNull(element => (element as QsNamespaceElement.QsCallable)?.Item.FullName.Name)
                    : Enumerable.Empty<string>();

            internal Compilation(CompilationUnitManager manager)
            {
                this.BuiltCompilation = manager.compilationUnit.Build();
                this.SourceFiles = manager.fileContentManagers.Keys.ToImmutableHashSet();
                this.References = manager.compilationUnit.Externals.Declarations.Keys.ToImmutableHashSet();

                this.FileContent = this.SourceFiles
                    .Select(file => (file, manager.fileContentManagers[file].GetLines().Select(line => line.Text).ToImmutableArray()))
                    .ToImmutableDictionary(tuple => tuple.file, tuple => tuple.Item2);
                this.Tokenization = this.SourceFiles
                    .Select(file => (file, manager.fileContentManagers[file].GetTokenizedLines().Select(line => line.Select(frag => frag.Copy()).ToImmutableArray()).ToImmutableArray()))
                    .ToImmutableDictionary(tuple => tuple.file, tuple => tuple.Item2);
                this.SyntaxTree = this.BuiltCompilation.Namespaces.ToImmutableDictionary(ns => ns.Name);

                this.openDirectivesForEachFile = this.SyntaxTree.Keys.ToImmutableDictionary(
                    nsName => nsName,
                    nsName => manager.compilationUnit.GetOpenDirectives(nsName));
                this.namespaceDeclarations = this.SourceFiles
                    .Select(file => (file, manager.fileContentManagers[file].NamespaceDeclarationTokens().Select(t => t.GetFragmentWithClosingComments()).ToImmutableArray()))
                    .ToImmutableDictionary(tuple => tuple.file, tuple => tuple.Item2);
                this.Callables = this.SyntaxTree.Values.GlobalCallableResolutions();
                this.Types = this.SyntaxTree.Values.GlobalTypeResolutions();

                this.ScopeDiagnostics = this.SourceFiles
                    .Select(file => (file, manager.fileContentManagers[file].CurrentScopeDiagnostics()))
                    .ToImmutableDictionary(tuple => tuple.file, tuple => tuple.Item2);
                this.SyntaxDiagnostics = this.SourceFiles
                    .Select(file => (file, manager.fileContentManagers[file].CurrentSyntaxDiagnostics()))
                    .ToImmutableDictionary(tuple => tuple.file, tuple => tuple.Item2);
                this.ContextDiagnostics = this.SourceFiles
                    .Select(file => (file, manager.fileContentManagers[file].CurrentContextDiagnostics()))
                    .ToImmutableDictionary(tuple => tuple.file, tuple => tuple.Item2);
                this.HeaderDiagnostics = this.SourceFiles
                    .Select(file => (file, manager.fileContentManagers[file].CurrentHeaderDiagnostics()))
                    .ToImmutableDictionary(tuple => tuple.file, tuple => tuple.Item2);
                this.SemanticDiagnostics = this.SourceFiles
                    .Select(file => (file, manager.fileContentManagers[file].CurrentSemanticDiagnostics()))
                    .ToImmutableDictionary(tuple => tuple.file, tuple => tuple.Item2);
            }
        }
    }
}<|MERGE_RESOLUTION|>--- conflicted
+++ resolved
@@ -274,15 +274,13 @@
         /// <summary>
         /// Initializes a <see cref="FileContentManager"/> for each entry in <paramref name="files"/> and their contents.
         /// </summary>
-<<<<<<< HEAD
         /// <param name="degreeOfParallelism">
         ///     The degree of parallelism to use in initializing file managers.
         ///     If <c>null</c>, the maximum of one ane one less than
         ///     <see cref="System.Environment.ProcessorCount" /> will be used.
-=======
+        /// </param>
         /// <param name="publishDiagnostics">
         /// If provided, called to publish the diagnostics generated upon content processing.
->>>>>>> 1bf55700
         /// </param>
         /// <exception cref="ArgumentException">Any of the given URIs in <paramref name="files"/> is not an absolute file URI.</exception>
         public static ImmutableHashSet<FileContentManager> InitializeFileManagers(
@@ -899,12 +897,11 @@
             this.FlushAndExecute(() => this.compilationUnit.Build().Namespaces.AsEnumerable());
 
         /// <summary>
-<<<<<<< HEAD
-        /// Returns a Compilation object containing all information about the current state of the compilation.
+        /// Returns a <see cref="Compilation"/> containing all information about the current state of the compilation.
         /// </summary>
         /// <remark>
-        /// This method waits for all currently running or queued tasks to finish
-        /// before constructing the Compilation object by calling FlushAndExecute.
+        /// Waits for all currently running or queued tasks to finish
+        /// before constructing the <see cref="Compilation"/> by calling <see cref="FlushAndExecute"/>.
         ///
         /// When running on WebAssembly, this method runs immediately.
         /// </remark>
@@ -924,26 +921,6 @@
                       return null;
                   }
               });
-=======
-        /// Returns a <see cref="Compilation"/> containing all information about the current state of the compilation.
-        /// </summary>
-        /// <remarks>
-        /// Waits for all currently running or queued tasks to finish
-        /// before constructing the <see cref="Compilation"/> by calling <see cref="FlushAndExecute"/>.
-        /// </remarks>
-        public Compilation? Build() => this.FlushAndExecute(() =>
-        {
-            try
-            {
-                return new Compilation(this);
-            }
-            catch (Exception ex)
-            {
-                this.LogException(ex);
-                return null;
-            }
-        });
->>>>>>> 1bf55700
 
         /// <summary>
         /// Class used to accumulate all information about the state of a compilation unit in immutable form.
