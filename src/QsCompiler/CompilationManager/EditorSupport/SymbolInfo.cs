--- conflicted
+++ resolved
@@ -8,6 +8,7 @@
 using System.Linq;
 using Microsoft.Quantum.QsCompiler.CompilationBuilder.DataStructures;
 using Microsoft.Quantum.QsCompiler.CompilationBuilder.EditorSupport;
+using Microsoft.Quantum.QsCompiler.DataTypes;
 using Microsoft.Quantum.QsCompiler.SyntaxProcessing;
 using Microsoft.Quantum.QsCompiler.SyntaxTokens;
 using Microsoft.Quantum.QsCompiler.SyntaxTree;
@@ -18,15 +19,8 @@
 
 namespace Microsoft.Quantum.QsCompiler.CompilationBuilder
 {
-<<<<<<< HEAD
-=======
-    using QsExpressionKind = QsExpressionKind<TypedExpression, Identifier, ResolvedType>;
-    using QsInitializerKind = QsInitializerKind<ResolvedInitializer, TypedExpression>;
-    using QsSymbolKind = QsSymbolKind<QsSymbol>;
-    using ResolvedTypeKind = QsTypeKind<ResolvedType, UserDefinedType, QsTypeParameter, CallableInformation>;
-    using TypeKind = QsTypeKind<QsType, QsSymbol, QsSymbol, Characteristics>;
-
->>>>>>> 786d0f8d
+    using QsTypeKind = QsTypeKind<QsType, QsSymbol, QsSymbol, Characteristics>;
+
     /// <summary>
     /// This static class contains utils for getting the necessary information for editor commands.
     /// </summary>
@@ -201,7 +195,7 @@
             var occurrence = SymbolOccurrence(fragment, position, true);
             var sym = occurrence?.Match(
                 declaration: s => s,
-                usedType: t => (t.Type as TypeKind.UserDefinedType)?.Item,
+                usedType: t => (t.Type as QsTypeKind.UserDefinedType)?.Item,
                 usedVariable: s => s,
                 usedLiteral: e => null);
 
@@ -298,48 +292,14 @@
                 return StatementReferences();
             }
 
-<<<<<<< HEAD
             var location = statement.Location.IsValue ? statement.Location.Item : null;
             return IdentifierReferences.FindInExpression(file, specPosition, location, expr, ident)
                 .Select(AsLocation);
-=======
-            static ResolvedType CallableInputType(ResolvedType type) => type.Resolution switch
-            {
-                ResolvedTypeKind.Function function => function.Item1,
-                ResolvedTypeKind.Operation operation => operation.Item1.Item1,
-                _ => throw new Exception("Type is not a callable type."),
-            };
-        }
->>>>>>> 786d0f8d
 
             IEnumerable<Location> StatementReferences()
             {
-<<<<<<< HEAD
                 var scopeAfter = new QsScope(statementsAfter.ToImmutableArray(), locals);
                 return IdentifierReferences.FindInScope(file, specPosition, scopeAfter, ident).Select(AsLocation);
-=======
-                case (QsSymbolKind.Symbol name, _):
-                    var range = symbol.Range.IsValue
-                        ? symbol.Range.Item
-                        : throw new ArgumentException("Range is null.", nameof(symbol));
-
-                    var position = QsNullable<Position>.NewValue(range.Start);
-                    return new[]
-                    {
-                        new LocalVariableDeclaration<string>(name.Item, type, inferred, position, range - range.Start),
-                    };
-                case (QsSymbolKind.SymbolTuple symbols, ResolvedTypeKind.TupleType types):
-                    return
-                        from typedSymbol in symbols.Item.Zip(types.Item, ValueTuple.Create)
-                        from declaration in DeclarationsInTypedSymbol(typedSymbol.Item1, typedSymbol.Item2, inferred)
-                        select declaration;
-                case (QsSymbolKind.SymbolTuple symbols, _):
-                    return symbols.Item.SingleOrDefault() is { } single
-                        ? DeclarationsInTypedSymbol(single, type, inferred)
-                        : Enumerable.Empty<LocalVariableDeclaration<string>>();
-                default:
-                    return Enumerable.Empty<LocalVariableDeclaration<string>>();
->>>>>>> 786d0f8d
             }
         }
     }
