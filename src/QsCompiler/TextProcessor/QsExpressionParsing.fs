--- conflicted
+++ resolved
@@ -102,12 +102,7 @@
 let private withModifiers modifiableExpr = 
     let rec applyUnwraps unwraps (core : QsExpression) = unwraps |> function 
         | [] -> core
-<<<<<<< HEAD
         | range :: tail -> buildCombinedExpr (UnwrapApplication core) (core.Range, Value range) |> applyUnwraps tail
-    let unwrapOperator = term (pstring qsUnwrapModifier.op .>> notFollowedBy (pchar '=')) |>> snd
-=======
-        | range :: tail -> buildCombinedExpr (UnwrapApplication core) (core.Range, range) |> applyUnwraps tail
->>>>>>> 5f32f602
     let rec applyFunctors functors (core : QsExpression) = functors |> function
         | [] -> core 
         | (range, kind) :: tail -> buildCombinedExpr (kind core) (Value range, core.Range) |> applyFunctors tail
@@ -115,13 +110,8 @@
         let adjointApplication = qsAdjointFunctor.parse .>>. preturn AdjointApplication
         let controlledApplication = qsControlledFunctor.parse .>>. preturn ControlledApplication
         adjointApplication <|> controlledApplication
-<<<<<<< HEAD
-    attempt (many functorApplication .>>. modifiableExpr) .>>. many unwrapOperator // NOTE: do *not* replace by an expected expression even if there are preceding functors!
+    attempt (many functorApplication .>>. modifiableExpr) .>>. many postFixModifier // NOTE: do *not* replace by an expected expression even if there are preceding functors!
     |>> fun ((functors, ex), unwraps) -> applyUnwraps unwraps ex |> applyFunctors (List.rev functors)
-=======
-    attempt (many functorApplication .>>. modifiableExpr) .>>. many postFixModifier // NOTE: do *not* replace by an expected expression even if there are preceding functors!
-    |>> fun ((functors, ex), unwraps) -> applyUnwraps unwraps ex |> applyFunctors (functors |> List.rev)
->>>>>>> 5f32f602
 
 
 // utils for building expressions
@@ -333,17 +323,10 @@
             applyAccessors (accessExWithMods, tail)
         match item with
         | [] -> ex
-<<<<<<< HEAD
-        | ArrayItemAccessor (idx, range) :: tail -> 
+        | (ArrayItemAccessor (idx, range), postfixMod) :: tail -> 
             let arrItemEx = buildCombinedExpr (ArrayItem (ex, idx)) (ex.Range, Value range)
-            applyAccessors (arrItemEx, tail)
-        | NamedItemAccessor sym :: tail -> 
-=======
-        | (ArrayItemAccessor (idx, range), postfixMod) :: tail -> 
-            let arrItemEx = buildCombinedExpr (ArrayItem (ex, idx)) (ex.Range, range |> QsPositionInfo.Range)
             recur (arrItemEx, postfixMod) tail
         | (NamedItemAccessor sym, postfixMod) :: tail -> 
->>>>>>> 5f32f602
             let namedItemEx = buildCombinedExpr (NamedItem (ex, sym)) (ex.Range, sym.Range)
             recur (namedItemEx, postfixMod) tail
     let accessor = 
