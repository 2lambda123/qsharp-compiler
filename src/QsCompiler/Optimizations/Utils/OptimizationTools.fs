﻿// Copyright (c) Microsoft Corporation. All rights reserved.
// Licensed under the MIT License.

module internal Microsoft.Quantum.QsCompiler.Experimental.OptimizationTools

open System.Collections.Immutable
open Microsoft.Quantum.QsCompiler.DataTypes
open Microsoft.Quantum.QsCompiler.Experimental.Utils
open Microsoft.Quantum.QsCompiler.SyntaxExtensions
open Microsoft.Quantum.QsCompiler.SyntaxTree
open Microsoft.Quantum.QsCompiler.Transformations


/// A SyntaxTreeTransformation that finds identifiers in each implementation that represent distict qubit values.
/// Should be called at the specialization level, as it's meant to operate on a single implementation.
<<<<<<< HEAD
type internal FindDistinctQubits private (unsafe) =
    inherit Core.QsSyntaxTreeTransformation()
=======
type internal FindDistinctQubits private (_private_) =
    inherit Core.SyntaxTreeTransformation()
>>>>>>> 759c6661

    member val DistinctNames : Set<NonNullable<string>> = Set.empty with get, set

    internal new () as this = 
<<<<<<< HEAD
        new FindDistinctQubits("unsafe") then
            this.Namespaces <- new DistinctQubitsNamespaces(this)
            this.StatementKinds <- new DistinctQubitsStatementKinds(this)
=======
        new FindDistinctQubits("_private_") then
            this.Namespaces <- new DistinctQubitsNamespaces(this)
            this.StatementKinds <- new DistinctQubitsStatementKinds(this)
            this.Expressions <- new Core.ExpressionTransformation(this, Core.TransformationOptions.Disabled)
            this.Types <- new Core.TypeTransformation(this, Core.TransformationOptions.Disabled)
>>>>>>> 759c6661

/// private helper class for FindDistinctQubits
and private DistinctQubitsNamespaces (parent : FindDistinctQubits) = 
    inherit Core.NamespaceTransformation(parent)

<<<<<<< HEAD
    override this.onProvidedImplementation (argTuple, body) =
        argTuple |> toSymbolTuple |> flatten |> Seq.iter (function
            | VariableName name -> parent.DistinctNames <- parent.DistinctNames.Add name 
            | _ -> ())
        base.onProvidedImplementation (argTuple, body)

/// private helper class for FindDistinctQubits
and private DistinctQubitsStatementKinds (parent : FindDistinctQubits) = 
    inherit Core.StatementKindTransformation(parent)

    override this.onQubitScope stm =
        stm.Binding.Lhs |> flatten |> Seq.iter (function
        | VariableName name -> parent.DistinctNames <- parent.DistinctNames.Add name 
        | _ -> ())
        base.onQubitScope stm
=======
    override this.OnProvidedImplementation (argTuple, body) =
        argTuple |> toSymbolTuple |> flatten |> Seq.iter (function
            | VariableName name -> parent.DistinctNames <- parent.DistinctNames.Add name 
            | _ -> ())
        base.OnProvidedImplementation (argTuple, body)
>>>>>>> 759c6661

/// private helper class for FindDistinctQubits
and private DistinctQubitsStatementKinds (parent : FindDistinctQubits) = 
    inherit Core.StatementKindTransformation(parent)

<<<<<<< HEAD
/// A transformation that tracks what variables the transformed code could mutate.
/// Should be called at the specialization level, as it's meant to operate on a single implementation.
type internal MutationChecker private (unsafe) =
    inherit Core.QsSyntaxTreeTransformation()

    member val DeclaredVariables : Set<NonNullable<string>> = Set.empty with get, set
    member val MutatedVariables : Set<NonNullable<string>> = Set.empty with get, set

    /// Contains the set of variables that this code doesn't declare but does mutate.
    member this.ExternalMutations = this.MutatedVariables - this.DeclaredVariables

    internal new () as this = 
        new MutationChecker("unsafe") then
            this.StatementKinds <- new MutationCheckerStatementKinds(this)

/// private helper class for MutationChecker
and private MutationCheckerStatementKinds(parent : MutationChecker) = 
    inherit Core.StatementKindTransformation(parent)

    override this.onVariableDeclaration stm =
        flatten stm.Lhs |> Seq.iter (function
            | VariableName name -> parent.DeclaredVariables <- parent.DeclaredVariables.Add name
            | _ -> ())
        base.onVariableDeclaration stm

    override this.onValueUpdate stm =
=======
    override this.OnQubitScope stm =
        stm.Binding.Lhs |> flatten |> Seq.iter (function
        | VariableName name -> parent.DistinctNames <- parent.DistinctNames.Add name 
        | _ -> ())
        base.OnQubitScope stm


/// A transformation that tracks what variables the transformed code could mutate.
/// Should be called at the specialization level, as it's meant to operate on a single implementation.
type internal MutationChecker private (_private_) =
    inherit Core.SyntaxTreeTransformation()

    member val DeclaredVariables : Set<NonNullable<string>> = Set.empty with get, set
    member val MutatedVariables : Set<NonNullable<string>> = Set.empty with get, set

    /// Contains the set of variables that this code doesn't declare but does mutate.
    member this.ExternalMutations = this.MutatedVariables - this.DeclaredVariables

    internal new () as this = 
        new MutationChecker("_private_") then
            this.StatementKinds <- new MutationCheckerStatementKinds(this)
            this.Expressions <- new Core.ExpressionTransformation(this, Core.TransformationOptions.Disabled)
            this.Types <- new Core.TypeTransformation(this, Core.TransformationOptions.Disabled)

/// private helper class for MutationChecker
and private MutationCheckerStatementKinds(parent : MutationChecker) = 
    inherit Core.StatementKindTransformation(parent)

    override this.OnVariableDeclaration stm =
        flatten stm.Lhs |> Seq.iter (function
            | VariableName name -> parent.DeclaredVariables <- parent.DeclaredVariables.Add name
            | _ -> ())
        base.OnVariableDeclaration stm

    override this.OnValueUpdate stm =
>>>>>>> 759c6661
        match stm.Lhs with
        | LocalVarTuple v ->
            flatten v |> Seq.iter (function
                | VariableName name -> parent.MutatedVariables <- parent.MutatedVariables.Add name
                | _ -> ())
        | _ -> ()
<<<<<<< HEAD
        base.onValueUpdate stm
=======
        base.OnValueUpdate stm
>>>>>>> 759c6661


/// A transformation that counts how many times each local variable is referenced.
/// Should be called at the specialization level, as it's meant to operate on a single implementation.
<<<<<<< HEAD
type internal ReferenceCounter private (unsafe) =
    inherit Core.QsSyntaxTreeTransformation()
=======
type internal ReferenceCounter private (_private_) =
    inherit Core.SyntaxTreeTransformation()
>>>>>>> 759c6661

    member val internal UsedVariables = Map.empty with get, set

    /// Returns the number of times the variable with the given name is referenced
    member this.NumberOfUses name = this.UsedVariables.TryFind name |? 0

    internal new () as this = 
<<<<<<< HEAD
        new ReferenceCounter("unsafe") then
            this.ExpressionKinds <- new ReferenceCounterExpressionKinds(this)
=======
        new ReferenceCounter("_private_") then
            this.ExpressionKinds <- new ReferenceCounterExpressionKinds(this)
            this.Types <- new Core.TypeTransformation(this, Core.TransformationOptions.Disabled)
>>>>>>> 759c6661

/// private helper class for ReferenceCounter
and private ReferenceCounterExpressionKinds(parent : ReferenceCounter) = 
    inherit Core.ExpressionKindTransformation(parent)

<<<<<<< HEAD
    override this.onIdentifier (sym, tArgs) =
        match sym with
        | LocalVariable name -> parent.UsedVariables <- parent.UsedVariables.Add (name, parent.NumberOfUses name + 1)
        | _ -> ()
        base.onIdentifier (sym, tArgs)


/// private helper class for ReplaceTypeParams
type private ReplaceTypeParamsTypes(parent : Core.QsSyntaxTreeTransformation<_>) = 
    inherit Core.TypeTransformation<ImmutableDictionary<QsQualifiedName * NonNullable<string>, ResolvedType>>(parent)

    override this.onTypeParameter tp =
        let key = tp.Origin, tp.TypeName
        match this.Transformation.InternalState.TryGetValue key with 
=======
    override this.OnIdentifier (sym, tArgs) =
        match sym with
        | LocalVariable name -> parent.UsedVariables <- parent.UsedVariables.Add (name, parent.NumberOfUses name + 1)
        | _ -> ()
        base.OnIdentifier (sym, tArgs)


/// private helper class for ReplaceTypeParams
type private ReplaceTypeParamsTypes(parent : Core.SyntaxTreeTransformation<_>) = 
    inherit Core.TypeTransformation<ImmutableDictionary<QsQualifiedName * NonNullable<string>, ResolvedType>>(parent)

    override this.OnTypeParameter tp =
        let key = tp.Origin, tp.TypeName
        match this.SharedState.TryGetValue key with 
>>>>>>> 759c6661
        | true, t -> t.Resolution
        | _ -> TypeKind.TypeParameter tp

/// A transformation that substitutes type parameters according to the given dictionary
/// Should be called at the specialization level, as it's meant to operate on a single implementation.
/// Does *not* update the type paremeter resolution dictionaries. 
<<<<<<< HEAD
type internal ReplaceTypeParams private (typeParams: ImmutableDictionary<_, ResolvedType>, unsafe) =
    inherit Core.QsSyntaxTreeTransformation<ImmutableDictionary<QsQualifiedName * NonNullable<string>, ResolvedType>>(typeParams)

    internal new (typeParams: ImmutableDictionary<_, ResolvedType>) as this = 
        new ReplaceTypeParams(typeParams, "unsafe") then
=======
type internal ReplaceTypeParams private (typeParams: ImmutableDictionary<_, ResolvedType>, _private_) =
    inherit Core.SyntaxTreeTransformation<ImmutableDictionary<QsQualifiedName * NonNullable<string>, ResolvedType>>(typeParams)

    internal new (typeParams: ImmutableDictionary<_, ResolvedType>) as this = 
        new ReplaceTypeParams(typeParams, "_private_") then
>>>>>>> 759c6661
            this.Types <- new ReplaceTypeParamsTypes(this)


/// private helper class for SideEffectChecker
type private SideEffectCheckerExpressionKinds(parent : SideEffectChecker) = 
    inherit Core.ExpressionKindTransformation(parent)

<<<<<<< HEAD
    override this.onFunctionCall (method, arg) =
        parent.HasOutput <- true
        base.onFunctionCall (method, arg)

    override this.onOperationCall (method, arg) =
        parent.HasQuantum <- true
        parent.HasOutput <- true
        base.onOperationCall (method, arg)
=======
    override this.OnFunctionCall (method, arg) =
        parent.HasOutput <- true
        base.OnFunctionCall (method, arg)

    override this.OnOperationCall (method, arg) =
        parent.HasQuantum <- true
        parent.HasOutput <- true
        base.OnOperationCall (method, arg)
>>>>>>> 759c6661

/// private helper class for SideEffectChecker
and private SideEffectCheckerStatementKinds(parent : SideEffectChecker) = 
    inherit Core.StatementKindTransformation(parent)

<<<<<<< HEAD
    override this.onValueUpdate stm =
        let mutatesState = match stm.Lhs with LocalVarTuple x when isAllDiscarded x -> false | _ -> true
        parent.HasMutation <- parent.HasMutation || mutatesState
        base.onValueUpdate stm

    override this.onReturnStatement stm =
        parent.HasInterrupts <- true
        base.onReturnStatement stm

    override this.onFailStatement stm =
        parent.HasInterrupts <- true
        base.onFailStatement stm

/// A ScopeTransformation that tracks what side effects the transformed code could cause
and internal SideEffectChecker private (unsafe) =
    inherit Core.QsSyntaxTreeTransformation()
=======
    override this.OnValueUpdate stm =
        let mutatesState = match stm.Lhs with LocalVarTuple x when isAllDiscarded x -> false | _ -> true
        parent.HasMutation <- parent.HasMutation || mutatesState
        base.OnValueUpdate stm

    override this.OnReturnStatement stm =
        parent.HasInterrupts <- true
        base.OnReturnStatement stm

    override this.OnFailStatement stm =
        parent.HasInterrupts <- true
        base.OnFailStatement stm

/// A ScopeTransformation that tracks what side effects the transformed code could cause
and internal SideEffectChecker private (_private_) =
    inherit Core.SyntaxTreeTransformation()
>>>>>>> 759c6661

    /// Whether the transformed code might have any quantum side effects (such as calling operations)
    member val HasQuantum = false with get, set
    /// Whether the transformed code might change the value of any mutable variable
    member val HasMutation = false with get, set
    /// Whether the transformed code has any statements that interrupt normal control flow (such as returns)
    member val HasInterrupts = false with get, set
    /// Whether the transformed code might output any messages to the console
    member val HasOutput = false with get, set

    internal new () as this = 
<<<<<<< HEAD
        new SideEffectChecker("unsafe") then
            this.ExpressionKinds <- new SideEffectCheckerExpressionKinds(this)
            this.StatementKinds <- new SideEffectCheckerStatementKinds(this)


/// A ScopeTransformation that replaces one statement with zero or more statements
type [<AbstractClass>] internal StatementCollectorTransformation(parent : Core.QsSyntaxTreeTransformation) =
=======
        new SideEffectChecker("_private_") then
            this.ExpressionKinds <- new SideEffectCheckerExpressionKinds(this)
            this.StatementKinds <- new SideEffectCheckerStatementKinds(this)
            this.Types <- new Core.TypeTransformation(this, Core.TransformationOptions.Disabled)


/// A ScopeTransformation that replaces one statement with zero or more statements
type [<AbstractClass>] internal StatementCollectorTransformation(parent : Core.SyntaxTreeTransformation) =
>>>>>>> 759c6661
    inherit Core.StatementTransformation(parent)

    abstract member CollectStatements: QsStatementKind -> QsStatementKind seq

    override this.OnScope scope =
        let parentSymbols = scope.KnownSymbols
        let statements =
            scope.Statements
            |> Seq.map this.OnStatement
            |> Seq.map (fun x -> x.Statement)
            |> Seq.collect this.CollectStatements
            |> Seq.map wrapStmt
        QsScope.New (statements, parentSymbols)


/// A SyntaxTreeTransformation that removes all known symbols from anywhere in the AST
<<<<<<< HEAD
type internal StripAllKnownSymbols(unsafe) =
    inherit Core.QsSyntaxTreeTransformation()

    internal new () as this = 
        new StripAllKnownSymbols("unsafe") then
            this.Statements <- new StripAllKnownSymbolsStatements(this)

/// private helper class for StripAllKnownSymbols
and private StripAllKnownSymbolsStatements(parent : StripAllKnownSymbols) = 
    inherit Core.StatementTransformation(parent)

    override this.Transform scope =
        QsScope.New (scope.Statements |> Seq.map this.onStatement, LocalDeclarations.Empty)
=======
type internal StripAllKnownSymbols(_private_) =
    inherit Core.SyntaxTreeTransformation()

    internal new () as this = 
        new StripAllKnownSymbols("_private_") then
            this.Statements <- new StripAllKnownSymbolsStatements(this)
            this.Expressions <- new Core.ExpressionTransformation(this, Core.TransformationOptions.Disabled)
            this.Types <- new Core.TypeTransformation(this, Core.TransformationOptions.Disabled)

/// private helper class for StripAllKnownSymbols
and private StripAllKnownSymbolsStatements(parent : StripAllKnownSymbols) = 
    inherit Core.StatementTransformation(parent)

    override this.OnScope scope =
        QsScope.New (scope.Statements |> Seq.map this.OnStatement, LocalDeclarations.Empty)
>>>>>>> 759c6661
<|MERGE_RESOLUTION|>--- conflicted
+++ resolved
@@ -13,89 +13,32 @@
 
 /// A SyntaxTreeTransformation that finds identifiers in each implementation that represent distict qubit values.
 /// Should be called at the specialization level, as it's meant to operate on a single implementation.
-<<<<<<< HEAD
-type internal FindDistinctQubits private (unsafe) =
-    inherit Core.QsSyntaxTreeTransformation()
-=======
 type internal FindDistinctQubits private (_private_) =
     inherit Core.SyntaxTreeTransformation()
->>>>>>> 759c6661
 
     member val DistinctNames : Set<NonNullable<string>> = Set.empty with get, set
 
     internal new () as this = 
-<<<<<<< HEAD
-        new FindDistinctQubits("unsafe") then
-            this.Namespaces <- new DistinctQubitsNamespaces(this)
-            this.StatementKinds <- new DistinctQubitsStatementKinds(this)
-=======
         new FindDistinctQubits("_private_") then
             this.Namespaces <- new DistinctQubitsNamespaces(this)
             this.StatementKinds <- new DistinctQubitsStatementKinds(this)
             this.Expressions <- new Core.ExpressionTransformation(this, Core.TransformationOptions.Disabled)
             this.Types <- new Core.TypeTransformation(this, Core.TransformationOptions.Disabled)
->>>>>>> 759c6661
 
 /// private helper class for FindDistinctQubits
 and private DistinctQubitsNamespaces (parent : FindDistinctQubits) = 
     inherit Core.NamespaceTransformation(parent)
 
-<<<<<<< HEAD
-    override this.onProvidedImplementation (argTuple, body) =
-        argTuple |> toSymbolTuple |> flatten |> Seq.iter (function
-            | VariableName name -> parent.DistinctNames <- parent.DistinctNames.Add name 
-            | _ -> ())
-        base.onProvidedImplementation (argTuple, body)
-
-/// private helper class for FindDistinctQubits
-and private DistinctQubitsStatementKinds (parent : FindDistinctQubits) = 
-    inherit Core.StatementKindTransformation(parent)
-
-    override this.onQubitScope stm =
-        stm.Binding.Lhs |> flatten |> Seq.iter (function
-        | VariableName name -> parent.DistinctNames <- parent.DistinctNames.Add name 
-        | _ -> ())
-        base.onQubitScope stm
-=======
     override this.OnProvidedImplementation (argTuple, body) =
         argTuple |> toSymbolTuple |> flatten |> Seq.iter (function
             | VariableName name -> parent.DistinctNames <- parent.DistinctNames.Add name 
             | _ -> ())
         base.OnProvidedImplementation (argTuple, body)
->>>>>>> 759c6661
 
 /// private helper class for FindDistinctQubits
 and private DistinctQubitsStatementKinds (parent : FindDistinctQubits) = 
     inherit Core.StatementKindTransformation(parent)
 
-<<<<<<< HEAD
-/// A transformation that tracks what variables the transformed code could mutate.
-/// Should be called at the specialization level, as it's meant to operate on a single implementation.
-type internal MutationChecker private (unsafe) =
-    inherit Core.QsSyntaxTreeTransformation()
-
-    member val DeclaredVariables : Set<NonNullable<string>> = Set.empty with get, set
-    member val MutatedVariables : Set<NonNullable<string>> = Set.empty with get, set
-
-    /// Contains the set of variables that this code doesn't declare but does mutate.
-    member this.ExternalMutations = this.MutatedVariables - this.DeclaredVariables
-
-    internal new () as this = 
-        new MutationChecker("unsafe") then
-            this.StatementKinds <- new MutationCheckerStatementKinds(this)
-
-/// private helper class for MutationChecker
-and private MutationCheckerStatementKinds(parent : MutationChecker) = 
-    inherit Core.StatementKindTransformation(parent)
-
-    override this.onVariableDeclaration stm =
-        flatten stm.Lhs |> Seq.iter (function
-            | VariableName name -> parent.DeclaredVariables <- parent.DeclaredVariables.Add name
-            | _ -> ())
-        base.onVariableDeclaration stm
-
-    override this.onValueUpdate stm =
-=======
     override this.OnQubitScope stm =
         stm.Binding.Lhs |> flatten |> Seq.iter (function
         | VariableName name -> parent.DistinctNames <- parent.DistinctNames.Add name 
@@ -131,29 +74,19 @@
         base.OnVariableDeclaration stm
 
     override this.OnValueUpdate stm =
->>>>>>> 759c6661
         match stm.Lhs with
         | LocalVarTuple v ->
             flatten v |> Seq.iter (function
                 | VariableName name -> parent.MutatedVariables <- parent.MutatedVariables.Add name
                 | _ -> ())
         | _ -> ()
-<<<<<<< HEAD
-        base.onValueUpdate stm
-=======
         base.OnValueUpdate stm
->>>>>>> 759c6661
 
 
 /// A transformation that counts how many times each local variable is referenced.
 /// Should be called at the specialization level, as it's meant to operate on a single implementation.
-<<<<<<< HEAD
-type internal ReferenceCounter private (unsafe) =
-    inherit Core.QsSyntaxTreeTransformation()
-=======
 type internal ReferenceCounter private (_private_) =
     inherit Core.SyntaxTreeTransformation()
->>>>>>> 759c6661
 
     member val internal UsedVariables = Map.empty with get, set
 
@@ -161,35 +94,14 @@
     member this.NumberOfUses name = this.UsedVariables.TryFind name |? 0
 
     internal new () as this = 
-<<<<<<< HEAD
-        new ReferenceCounter("unsafe") then
-            this.ExpressionKinds <- new ReferenceCounterExpressionKinds(this)
-=======
         new ReferenceCounter("_private_") then
             this.ExpressionKinds <- new ReferenceCounterExpressionKinds(this)
             this.Types <- new Core.TypeTransformation(this, Core.TransformationOptions.Disabled)
->>>>>>> 759c6661
 
 /// private helper class for ReferenceCounter
 and private ReferenceCounterExpressionKinds(parent : ReferenceCounter) = 
     inherit Core.ExpressionKindTransformation(parent)
 
-<<<<<<< HEAD
-    override this.onIdentifier (sym, tArgs) =
-        match sym with
-        | LocalVariable name -> parent.UsedVariables <- parent.UsedVariables.Add (name, parent.NumberOfUses name + 1)
-        | _ -> ()
-        base.onIdentifier (sym, tArgs)
-
-
-/// private helper class for ReplaceTypeParams
-type private ReplaceTypeParamsTypes(parent : Core.QsSyntaxTreeTransformation<_>) = 
-    inherit Core.TypeTransformation<ImmutableDictionary<QsQualifiedName * NonNullable<string>, ResolvedType>>(parent)
-
-    override this.onTypeParameter tp =
-        let key = tp.Origin, tp.TypeName
-        match this.Transformation.InternalState.TryGetValue key with 
-=======
     override this.OnIdentifier (sym, tArgs) =
         match sym with
         | LocalVariable name -> parent.UsedVariables <- parent.UsedVariables.Add (name, parent.NumberOfUses name + 1)
@@ -204,26 +116,17 @@
     override this.OnTypeParameter tp =
         let key = tp.Origin, tp.TypeName
         match this.SharedState.TryGetValue key with 
->>>>>>> 759c6661
         | true, t -> t.Resolution
         | _ -> TypeKind.TypeParameter tp
 
 /// A transformation that substitutes type parameters according to the given dictionary
 /// Should be called at the specialization level, as it's meant to operate on a single implementation.
 /// Does *not* update the type paremeter resolution dictionaries. 
-<<<<<<< HEAD
-type internal ReplaceTypeParams private (typeParams: ImmutableDictionary<_, ResolvedType>, unsafe) =
-    inherit Core.QsSyntaxTreeTransformation<ImmutableDictionary<QsQualifiedName * NonNullable<string>, ResolvedType>>(typeParams)
-
-    internal new (typeParams: ImmutableDictionary<_, ResolvedType>) as this = 
-        new ReplaceTypeParams(typeParams, "unsafe") then
-=======
 type internal ReplaceTypeParams private (typeParams: ImmutableDictionary<_, ResolvedType>, _private_) =
     inherit Core.SyntaxTreeTransformation<ImmutableDictionary<QsQualifiedName * NonNullable<string>, ResolvedType>>(typeParams)
 
     internal new (typeParams: ImmutableDictionary<_, ResolvedType>) as this = 
         new ReplaceTypeParams(typeParams, "_private_") then
->>>>>>> 759c6661
             this.Types <- new ReplaceTypeParamsTypes(this)
 
 
@@ -231,16 +134,6 @@
 type private SideEffectCheckerExpressionKinds(parent : SideEffectChecker) = 
     inherit Core.ExpressionKindTransformation(parent)
 
-<<<<<<< HEAD
-    override this.onFunctionCall (method, arg) =
-        parent.HasOutput <- true
-        base.onFunctionCall (method, arg)
-
-    override this.onOperationCall (method, arg) =
-        parent.HasQuantum <- true
-        parent.HasOutput <- true
-        base.onOperationCall (method, arg)
-=======
     override this.OnFunctionCall (method, arg) =
         parent.HasOutput <- true
         base.OnFunctionCall (method, arg)
@@ -249,30 +142,11 @@
         parent.HasQuantum <- true
         parent.HasOutput <- true
         base.OnOperationCall (method, arg)
->>>>>>> 759c6661
 
 /// private helper class for SideEffectChecker
 and private SideEffectCheckerStatementKinds(parent : SideEffectChecker) = 
     inherit Core.StatementKindTransformation(parent)
 
-<<<<<<< HEAD
-    override this.onValueUpdate stm =
-        let mutatesState = match stm.Lhs with LocalVarTuple x when isAllDiscarded x -> false | _ -> true
-        parent.HasMutation <- parent.HasMutation || mutatesState
-        base.onValueUpdate stm
-
-    override this.onReturnStatement stm =
-        parent.HasInterrupts <- true
-        base.onReturnStatement stm
-
-    override this.onFailStatement stm =
-        parent.HasInterrupts <- true
-        base.onFailStatement stm
-
-/// A ScopeTransformation that tracks what side effects the transformed code could cause
-and internal SideEffectChecker private (unsafe) =
-    inherit Core.QsSyntaxTreeTransformation()
-=======
     override this.OnValueUpdate stm =
         let mutatesState = match stm.Lhs with LocalVarTuple x when isAllDiscarded x -> false | _ -> true
         parent.HasMutation <- parent.HasMutation || mutatesState
@@ -289,7 +163,6 @@
 /// A ScopeTransformation that tracks what side effects the transformed code could cause
 and internal SideEffectChecker private (_private_) =
     inherit Core.SyntaxTreeTransformation()
->>>>>>> 759c6661
 
     /// Whether the transformed code might have any quantum side effects (such as calling operations)
     member val HasQuantum = false with get, set
@@ -301,15 +174,6 @@
     member val HasOutput = false with get, set
 
     internal new () as this = 
-<<<<<<< HEAD
-        new SideEffectChecker("unsafe") then
-            this.ExpressionKinds <- new SideEffectCheckerExpressionKinds(this)
-            this.StatementKinds <- new SideEffectCheckerStatementKinds(this)
-
-
-/// A ScopeTransformation that replaces one statement with zero or more statements
-type [<AbstractClass>] internal StatementCollectorTransformation(parent : Core.QsSyntaxTreeTransformation) =
-=======
         new SideEffectChecker("_private_") then
             this.ExpressionKinds <- new SideEffectCheckerExpressionKinds(this)
             this.StatementKinds <- new SideEffectCheckerStatementKinds(this)
@@ -318,7 +182,6 @@
 
 /// A ScopeTransformation that replaces one statement with zero or more statements
 type [<AbstractClass>] internal StatementCollectorTransformation(parent : Core.SyntaxTreeTransformation) =
->>>>>>> 759c6661
     inherit Core.StatementTransformation(parent)
 
     abstract member CollectStatements: QsStatementKind -> QsStatementKind seq
@@ -335,34 +198,18 @@
 
 
 /// A SyntaxTreeTransformation that removes all known symbols from anywhere in the AST
-<<<<<<< HEAD
-type internal StripAllKnownSymbols(unsafe) =
-    inherit Core.QsSyntaxTreeTransformation()
-
-    internal new () as this = 
-        new StripAllKnownSymbols("unsafe") then
+type internal StripAllKnownSymbols(_private_) =
+    inherit Core.SyntaxTreeTransformation()
+
+    internal new () as this = 
+        new StripAllKnownSymbols("_private_") then
             this.Statements <- new StripAllKnownSymbolsStatements(this)
+            this.Expressions <- new Core.ExpressionTransformation(this, Core.TransformationOptions.Disabled)
+            this.Types <- new Core.TypeTransformation(this, Core.TransformationOptions.Disabled)
 
 /// private helper class for StripAllKnownSymbols
 and private StripAllKnownSymbolsStatements(parent : StripAllKnownSymbols) = 
     inherit Core.StatementTransformation(parent)
 
-    override this.Transform scope =
-        QsScope.New (scope.Statements |> Seq.map this.onStatement, LocalDeclarations.Empty)
-=======
-type internal StripAllKnownSymbols(_private_) =
-    inherit Core.SyntaxTreeTransformation()
-
-    internal new () as this = 
-        new StripAllKnownSymbols("_private_") then
-            this.Statements <- new StripAllKnownSymbolsStatements(this)
-            this.Expressions <- new Core.ExpressionTransformation(this, Core.TransformationOptions.Disabled)
-            this.Types <- new Core.TypeTransformation(this, Core.TransformationOptions.Disabled)
-
-/// private helper class for StripAllKnownSymbols
-and private StripAllKnownSymbolsStatements(parent : StripAllKnownSymbols) = 
-    inherit Core.StatementTransformation(parent)
-
     override this.OnScope scope =
         QsScope.New (scope.Statements |> Seq.map this.OnStatement, LocalDeclarations.Empty)
->>>>>>> 759c6661
