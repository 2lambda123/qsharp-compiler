// Copyright (c) Microsoft Corporation. All rights reserved.
// Licensed under the MIT License.

namespace Microsoft.Quantum.QsCompiler.Experimental

open System.Collections.Generic
open System.Collections.Immutable
open Microsoft.Quantum.QsCompiler.DataTypes
open Microsoft.Quantum.QsCompiler.Experimental.Evaluation
open Microsoft.Quantum.QsCompiler.Experimental.Utils
open Microsoft.Quantum.QsCompiler.SyntaxExtensions
open Microsoft.Quantum.QsCompiler.SyntaxTokens
open Microsoft.Quantum.QsCompiler.SyntaxTree
open Microsoft.Quantum.QsCompiler.Transformations


/// The SyntaxTreeTransformation used to evaluate constants
type ConstantPropagation private (_private_: string) =
    inherit TransformationBase()

    /// The current dictionary that maps variables to the values we substitute for them
    member val Constants = new Dictionary<string, TypedExpression>()

    new(callables) as this =
        new ConstantPropagation("_private_")
        then
            this.Namespaces <- new ConstantPropagationNamespaces(this)
            this.StatementKinds <- new ConstantPropagationStatementKinds(this, callables)
            this.Expressions <- (new ExpressionEvaluator(callables, this.Constants, 1000)).Expressions
            this.Types <- new Core.TypeTransformation(this, Core.TransformationOptions.Disabled)

/// private helper class for ConstantPropagation
and private ConstantPropagationNamespaces(parent: ConstantPropagation) =
    inherit NamespaceTransformationBase(parent)

    override __.OnProvidedImplementation(argTuple, body) =
        parent.Constants.Clear()
        base.OnProvidedImplementation(argTuple, body)

/// private helper class for ConstantPropagation
and private ConstantPropagationStatementKinds(parent: ConstantPropagation, callables) =
    inherit Core.StatementKindTransformation(parent)

    /// Returns whether the given expression should be propagated as a constant.
    /// For a statement of the form "let x = [expr];", if shouldPropagate(expr) is true,
    /// then we should substitute x with [expr] wherever x occurs in future code.
    let rec shouldPropagate callables (expr: TypedExpression) =
        let folder ex sub =
            isLiteral callables ex
            || (match ex.Expression with
                | Identifier _
                | ArrayItem _
                | UnwrapApplication _
                | NamedItem _
                | ValueTuple _
                | ValueArray _
                | RangeLiteral _
                | SizedArray _
                | NewArray _ -> true
                | CallLikeExpression ({ Expression = Identifier (GlobalCallable name, _) }, _) when
<<<<<<< HEAD
                    callables.[name].Kind = TypeConstructor -> true
=======
                    callables.[name].Kind = TypeConstructor
                    ->
                    true
>>>>>>> 6f7aeff5
                | _ when TypedExpression.IsPartialApplication ex.Expression -> true
                | UnitValue
                | IntLiteral _
                | BigIntLiteral _
                | DoubleLiteral _
                | BoolLiteral _
                | StringLiteral _
                | ResultLiteral _
                | PauliLiteral _
                | NEG _
                | NOT _
                | BNOT _
                | ADD _
                | SUB _
                | MUL _
                | DIV _
                | MOD _
                | POW _
                | EQ _
                | NEQ _
                | LT _
                | LTE _
                | GT _
                | GTE _
                | AND _
                | OR _
                | BOR _
                | BAND _
                | BXOR _
                | LSHIFT _
                | RSHIFT _
                | CONDITIONAL _
                | CopyAndUpdate _
                | AdjointApplication _
                | ControlledApplication _
                | CallLikeExpression _
                | MissingExpr _
                | InvalidExpr _ -> false
                && Seq.forall id sub)

        expr.Fold folder

    override so.OnVariableDeclaration stm =
        let lhs = so.OnSymbolTuple stm.Lhs
        let rhs = so.Expressions.OnTypedExpression stm.Rhs

        if stm.Kind = ImmutableBinding then
            defineVarTuple (shouldPropagate callables) parent.Constants (lhs, rhs)

        QsBinding<TypedExpression>.New stm.Kind (lhs, rhs) |> QsVariableDeclaration

    override this.OnConditionalStatement stm =
        let cbList, cbListEnd =
            stm.ConditionalBlocks
            |> Seq.fold
                (fun s (cond, block) ->
                    let newCond = this.Expressions.OnTypedExpression cond

                    match newCond.Expression with
                    | BoolLiteral true -> s @ [ Null, block ]
                    | BoolLiteral false -> s
                    | _ -> s @ [ Value cond, block ])
                []
            |> List.ofSeq
            |> takeWhilePlus1 (fun (c, _) -> c <> Null)

        let newDefault = cbListEnd |> Option.map (snd >> Value) |? stm.Default

        let cbList = cbList |> List.map (fun (c, b) -> this.OnPositionedBlock(c, b))

        let newDefault =
            match newDefault with
            | Value x -> this.OnPositionedBlock(Null, x) |> snd |> Value
            | Null -> Null

        match cbList, newDefault with
        | [], Value x -> x.Body |> newScopeStatement
        | [], Null -> QsScope.New([], LocalDeclarations.New []) |> newScopeStatement
        | _ ->
            let invalidCondition () = failwith "missing condition"
            let cases = cbList |> Seq.map (fun (c, b) -> (c.ValueOrApply invalidCondition, b))
            QsConditionalStatement.New(cases, newDefault) |> QsConditionalStatement

    override this.OnQubitScope(stm: QsQubitScope) =
        let kind = stm.Kind
        let lhs = this.OnSymbolTuple stm.Binding.Lhs
        let rhs = this.OnQubitInitializer stm.Binding.Rhs

        jointFlatten (lhs, rhs)
        |> Seq.iter
            (fun (l, r) ->
                match l, r.Resolution with
                | VariableName name, QubitRegisterAllocation { Expression = IntLiteral num } ->
                    let arrayIden = Identifier(LocalVariable name, Null) |> wrapExpr (ArrayType(ResolvedType.New Qubit))
                    let elemI = fun i -> ArrayItem(arrayIden, IntLiteral(int64 i) |> wrapExpr Int)

                    let expr =
                        Seq.init (safeCastInt64 num) (elemI >> wrapExpr Qubit)
                        |> ImmutableArray.CreateRange
                        |> ValueArray
                        |> wrapExpr (ArrayType(ResolvedType.New Qubit))

                    defineVar (fun _ -> true) parent.Constants (name, expr)
                | _ -> ())

        let body = this.Statements.OnScope stm.Body
        QsQubitScope.New kind ((lhs, rhs), body) |> QsQubitScope<|MERGE_RESOLUTION|>--- conflicted
+++ resolved
@@ -58,13 +58,9 @@
                 | SizedArray _
                 | NewArray _ -> true
                 | CallLikeExpression ({ Expression = Identifier (GlobalCallable name, _) }, _) when
-<<<<<<< HEAD
-                    callables.[name].Kind = TypeConstructor -> true
-=======
                     callables.[name].Kind = TypeConstructor
                     ->
                     true
->>>>>>> 6f7aeff5
                 | _ when TypedExpression.IsPartialApplication ex.Expression -> true
                 | UnitValue
                 | IntLiteral _
