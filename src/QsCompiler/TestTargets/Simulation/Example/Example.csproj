<<<<<<< HEAD
﻿<Project Sdk="Microsoft.Quantum.Sdk/0.14.201219726-alpha">
=======
﻿<Project Sdk="Microsoft.Quantum.Sdk/0.15.210222825-alpha">
>>>>>>> 1fd018a6

  <PropertyGroup>
    <QscVerbosity>Detailed</QscVerbosity>
    <OutputType>Exe</OutputType>
    <TargetFramework>netcoreapp3.1</TargetFramework>
    <ExposeReferencesViaTestNames>true</ExposeReferencesViaTestNames>
    <IncludeQSharpCorePackages>false</IncludeQSharpCorePackages>
    <CSharpGeneration>false</CSharpGeneration> <!--we provide our own C# generation for the sake of also generating C# for all references-->
    <NoWarn>0219</NoWarn> <!-- suppress C# warning for unused variables -->
  </PropertyGroup>

  <PropertyGroup>
    <GeneratedFilesOutputPath>generated/</GeneratedFilesOutputPath>
    <ExecutionTestsDir>ExecutionTests/</ExecutionTestsDir>
    <SimulationTarget>../Target/bin/$(Configuration)/netstandard2.1/Simulation.dll</SimulationTarget>
    <AdditionalQscArguments>--load $(SimulationTarget)</AdditionalQscArguments>
    <QscExe>dotnet "../../../CommandLineTool/bin/$(Configuration)/netcoreapp3.1/qsc.dll"</QscExe>
  </PropertyGroup>

  <ItemGroup>
    <Folder Include="$(GeneratedFilesOutputPath)" />
    <Compile Remove="../Target/Driver.cs" />
    <Compile Include="../Target/Driver.cs">
      <Visible>false</Visible>
    </Compile>
    <QSharpCompile Include="../../../Tests.Compiler/TestCases/ExecutionTests/*.*">
      <Link>$(ExecutionTestsDir)%(RecursiveDir)%(Filename)%(Extension)</Link>
    </QSharpCompile>
  </ItemGroup>

  <ItemGroup>
    <ProjectReference Include="..\Target\Simulation.csproj">
      <ReferenceOutputAssembly>false</ReferenceOutputAssembly>
    </ProjectReference>
    <ProjectReference Include="../../../CommandLineTool/CommandLineTool.csproj">
      <ReferenceOutputAssembly>false</ReferenceOutputAssembly>
    </ProjectReference>
    <ProjectReference Include="../../Libraries/Library1/Library1.csproj" />
    <ProjectReference Include="../../Libraries/Library2/Library2.csproj" />
  </ItemGroup>

  <Target Name="BeforeCSharpCompile">
    <ItemGroup>
      <Compile Include="$(GeneratedFilesOutputPath)**/*.cs" Exclude="@(Compile)" AutoGen="true" />
    </ItemGroup>
  </Target>

</Project><|MERGE_RESOLUTION|>--- conflicted
+++ resolved
@@ -1,8 +1,5 @@
-<<<<<<< HEAD
-﻿<Project Sdk="Microsoft.Quantum.Sdk/0.14.201219726-alpha">
-=======
-﻿<Project Sdk="Microsoft.Quantum.Sdk/0.15.210222825-alpha">
->>>>>>> 1fd018a6
+﻿<Project Sdk="Microsoft.Quantum.Sdk/0.15.2102128638-beta">
+
 
   <PropertyGroup>
     <QscVerbosity>Detailed</QscVerbosity>
@@ -12,6 +9,7 @@
     <IncludeQSharpCorePackages>false</IncludeQSharpCorePackages>
     <CSharpGeneration>false</CSharpGeneration> <!--we provide our own C# generation for the sake of also generating C# for all references-->
     <NoWarn>0219</NoWarn> <!-- suppress C# warning for unused variables -->
+    <QscVerbosity>D</QscVerbosity>
   </PropertyGroup>
 
   <PropertyGroup>
