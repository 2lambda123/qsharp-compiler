--- conflicted
+++ resolved
@@ -12,15 +12,7 @@
   </ItemGroup>
 
   <ItemGroup>
-<<<<<<< HEAD
-    <Compile Include="..\..\..\Compiler\PluginInterface.cs" Link="PluginInterface.cs" />
-  </ItemGroup>
-
-  <ItemGroup>
-    <PackageReference Include="Microsoft.Quantum.CsharpGeneration" Version="0.10.1911.2803-alpha" />
-=======
     <PackageReference Include="Microsoft.Quantum.CsharpGeneration" Version="0.10.1912.1204-alpha" />
->>>>>>> 3c3fb7bd
   </ItemGroup>
 
 </Project>
