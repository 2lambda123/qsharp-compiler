﻿<Project Sdk="Microsoft.NET.Sdk">

  <PropertyGroup>
    <AssemblyName>Simulation</AssemblyName>
    <TargetFramework>netstandard2.1</TargetFramework>
    <CopyLocalLockFileAssemblies>true</CopyLocalLockFileAssemblies>
  </PropertyGroup>

  <ItemGroup>
    <Compile Remove="Driver.cs" />
  </ItemGroup>

  <ItemGroup>
<<<<<<< HEAD
    <PackageReference Include="Microsoft.Quantum.CSharpGeneration" Version="0.16.210426130-alpha" />
=======
    <PackageReference Include="Microsoft.Quantum.CSharpGeneration" Version="0.16.2105140327-beta" />
>>>>>>> f771892e
  </ItemGroup>

</Project><|MERGE_RESOLUTION|>--- conflicted
+++ resolved
@@ -11,11 +11,7 @@
   </ItemGroup>
 
   <ItemGroup>
-<<<<<<< HEAD
-    <PackageReference Include="Microsoft.Quantum.CSharpGeneration" Version="0.16.210426130-alpha" />
-=======
     <PackageReference Include="Microsoft.Quantum.CSharpGeneration" Version="0.16.2105140327-beta" />
->>>>>>> f771892e
   </ItemGroup>
 
 </Project>