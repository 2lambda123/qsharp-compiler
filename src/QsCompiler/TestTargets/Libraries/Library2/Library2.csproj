--- conflicted
+++ resolved
@@ -6,11 +6,7 @@
   </PropertyGroup>
 
   <ItemGroup>
-<<<<<<< HEAD
-    <PackageReference Include="Microsoft.Quantum.Simulators" Version="0.16.210426130-alpha" />
-=======
     <PackageReference Include="Microsoft.Quantum.Simulators" Version="0.16.2105140327-beta" />
->>>>>>> f771892e
   </ItemGroup>
 
   <Import Project="$(MSBuildThisFileDirectory)../build/Library.props" />
