--- conflicted
+++ resolved
@@ -20,169 +20,13 @@
 
 // utils for providing information for editor commands based on syntax tokens
 
-<<<<<<< HEAD
-let rec private symbolDeclarations s =
-    match s.Symbol with
-    | SymbolTuple items -> Seq.collect symbolDeclarations items |> Seq.toList
-    | InvalidSymbol
-    | MissingSymbol -> []
-    | _ -> [ s ]
-
-let rec private collectWith collector (exs: 'a seq, ts: QsType seq) : QsSymbol list * QsType list * QsExpression list =
-    let (varFromExs, tsFromExs, bsFromExs) =
-        [
-            for item in exs do
-                yield collector item
-        ]
-        |> List.unzip3
-
-    let fromTs = ts |> Seq.collect TypeNameSymbols |> Seq.toList
-    varFromExs |> List.concat, (fromTs :: tsFromExs) |> List.concat, bsFromExs |> List.concat
-
-and private TypeNameSymbols (t: QsType) =
-    match t.Type with
-    | QsTypeKind.UnitType _ -> [ t ]
-    | QsTypeKind.Int _ -> [ t ]
-    | QsTypeKind.BigInt _ -> [ t ]
-    | QsTypeKind.Double _ -> [ t ]
-    | QsTypeKind.Bool _ -> [ t ]
-    | QsTypeKind.String _ -> [ t ]
-    | QsTypeKind.Qubit _ -> [ t ]
-    | QsTypeKind.Result _ -> [ t ]
-    | QsTypeKind.Pauli _ -> [ t ]
-    | QsTypeKind.Range _ -> [ t ]
-    | QsTypeKind.ArrayType b -> TypeNameSymbols b
-    | QsTypeKind.TupleType items -> ([], items) |> collectWith SymbolsFromExpr |> fun (_, r, _) -> r
-    | QsTypeKind.UserDefinedType _ -> [ t ]
-    | QsTypeKind.TypeParameter _ -> [ t ]
-    | QsTypeKind.Operation ((it, ot), _) -> ([], [ it; ot ]) |> collectWith SymbolsFromExpr |> fun (_, r, _) -> r
-    | QsTypeKind.Function (it, ot) -> ([], [ it; ot ]) |> collectWith SymbolsFromExpr |> fun (_, r, _) -> r
-    | QsTypeKind.MissingType _ -> []
-    | QsTypeKind.InvalidType _ -> []
-
-and private VariablesInInitializer item =
-    match item.Initializer with
-    | QsInitializerKind.SingleQubitAllocation -> [], [], []
-    | QsInitializerKind.QubitRegisterAllocation ex -> ex |> SymbolsFromExpr
-    | QsInitializerKind.QubitTupleAllocation items -> collectWith VariablesInInitializer (items, [])
-    | QsInitializerKind.InvalidInitializer -> [], [], []
-
-and private SymbolsFromExpr item : QsSymbol list * QsType list * QsExpression list =
-    match item.Expression with
-    | QsExpressionKind.UnitValue -> [], [], [ item ]
-    | QsExpressionKind.Identifier (id, typeArgs) ->
-        [ id ], typeArgs.ValueOr ImmutableArray.Empty |> Seq.collect TypeNameSymbols |> Seq.toList, []
-    | QsExpressionKind.CallLikeExpression (lhs, rhs) -> ([ lhs; rhs ], []) |> collectWith SymbolsFromExpr
-    | QsExpressionKind.UnwrapApplication ex -> ([ ex ], []) |> collectWith SymbolsFromExpr
-    | QsExpressionKind.AdjointApplication ex -> ([ ex ], []) |> collectWith SymbolsFromExpr
-    | QsExpressionKind.ControlledApplication ex -> ([ ex ], []) |> collectWith SymbolsFromExpr
-    | QsExpressionKind.ValueTuple values -> (values, []) |> collectWith SymbolsFromExpr
-    | QsExpressionKind.IntLiteral _ -> [], [], [ item ]
-    | QsExpressionKind.BigIntLiteral _ -> [], [], [ item ]
-    | QsExpressionKind.DoubleLiteral _ -> [], [], [ item ]
-    | QsExpressionKind.BoolLiteral _ -> [], [], [ item ]
-    | QsExpressionKind.StringLiteral (_, i) when i.Length = 0 -> [], [], [ item ] // todo: remove once overlapping items in SymbolInformation are handled
-    | QsExpressionKind.StringLiteral (_, inner) -> (inner, []) |> collectWith SymbolsFromExpr
-    | QsExpressionKind.ResultLiteral _ -> [], [], [ item ]
-    | QsExpressionKind.PauliLiteral _ -> [], [], [ item ]
-    | QsExpressionKind.RangeLiteral (lhs, rhs) -> ([ lhs; rhs ], []) |> collectWith SymbolsFromExpr
-    | QsExpressionKind.NewArray (t, idx) -> ([ idx ], [ t ]) |> collectWith SymbolsFromExpr
-    | QsExpressionKind.ValueArray values -> (values, []) |> collectWith SymbolsFromExpr
-    | QsExpressionKind.SizedArray (value, size) -> ([ value; size ], []) |> collectWith SymbolsFromExpr
-    | QsExpressionKind.ArrayItem (arr, ex) -> ([ arr; ex ], []) |> collectWith SymbolsFromExpr
-    | QsExpressionKind.NamedItem (ex, acc) -> ([ ex ], []) |> collectWith SymbolsFromExpr // TODO: process accessor
-    | QsExpressionKind.NEG ex -> ([ ex ], []) |> collectWith SymbolsFromExpr
-    | QsExpressionKind.NOT ex -> ([ ex ], []) |> collectWith SymbolsFromExpr
-    | QsExpressionKind.BNOT ex -> ([ ex ], []) |> collectWith SymbolsFromExpr
-    | QsExpressionKind.ADD (lhs, rhs) -> ([ lhs; rhs ], []) |> collectWith SymbolsFromExpr
-    | QsExpressionKind.SUB (lhs, rhs) -> ([ lhs; rhs ], []) |> collectWith SymbolsFromExpr
-    | QsExpressionKind.MUL (lhs, rhs) -> ([ lhs; rhs ], []) |> collectWith SymbolsFromExpr
-    | QsExpressionKind.DIV (lhs, rhs) -> ([ lhs; rhs ], []) |> collectWith SymbolsFromExpr
-    | QsExpressionKind.MOD (lhs, rhs) -> ([ lhs; rhs ], []) |> collectWith SymbolsFromExpr
-    | QsExpressionKind.POW (lhs, rhs) -> ([ lhs; rhs ], []) |> collectWith SymbolsFromExpr
-    | QsExpressionKind.EQ (lhs, rhs) -> ([ lhs; rhs ], []) |> collectWith SymbolsFromExpr
-    | QsExpressionKind.NEQ (lhs, rhs) -> ([ lhs; rhs ], []) |> collectWith SymbolsFromExpr
-    | QsExpressionKind.LT (lhs, rhs) -> ([ lhs; rhs ], []) |> collectWith SymbolsFromExpr
-    | QsExpressionKind.LTE (lhs, rhs) -> ([ lhs; rhs ], []) |> collectWith SymbolsFromExpr
-    | QsExpressionKind.GT (lhs, rhs) -> ([ lhs; rhs ], []) |> collectWith SymbolsFromExpr
-    | QsExpressionKind.GTE (lhs, rhs) -> ([ lhs; rhs ], []) |> collectWith SymbolsFromExpr
-    | QsExpressionKind.AND (lhs, rhs) -> ([ lhs; rhs ], []) |> collectWith SymbolsFromExpr
-    | QsExpressionKind.OR (lhs, rhs) -> ([ lhs; rhs ], []) |> collectWith SymbolsFromExpr
-    | QsExpressionKind.BOR (lhs, rhs) -> ([ lhs; rhs ], []) |> collectWith SymbolsFromExpr
-    | QsExpressionKind.BAND (lhs, rhs) -> ([ lhs; rhs ], []) |> collectWith SymbolsFromExpr
-    | QsExpressionKind.BXOR (lhs, rhs) -> ([ lhs; rhs ], []) |> collectWith SymbolsFromExpr
-    | QsExpressionKind.LSHIFT (lhs, rhs) -> ([ lhs; rhs ], []) |> collectWith SymbolsFromExpr
-    | QsExpressionKind.RSHIFT (lhs, rhs) -> ([ lhs; rhs ], []) |> collectWith SymbolsFromExpr
-    | QsExpressionKind.CopyAndUpdate (lhs, acc, rhs) -> ([ lhs; rhs; acc ], []) |> collectWith SymbolsFromExpr
-    | QsExpressionKind.CONDITIONAL (cond, case1, case2) -> ([ cond; case1; case2 ], []) |> collectWith SymbolsFromExpr
-    | QsExpressionKind.Lambda lambda ->
-        let symbols, types, expressions = collectWith SymbolsFromExpr ([ lambda.Body ], [])
-        symbolDeclarations lambda.Param @ symbols, types, expressions
-    | QsExpressionKind.MissingExpr -> [], [], [ item ]
-    | QsExpressionKind.InvalidExpr -> [], [], [ item ]
-
-=======
->>>>>>> 5e380904
 let private AttributeAsCallExpr (sym: QsSymbol, ex: QsExpression) =
     let combinedRange = QsNullable.Map2 Range.Span sym.Range ex.Range
     let id = { Expression = QsExpressionKind.Identifier(sym, Null); Range = sym.Range }
     { Expression = QsExpressionKind.CallLikeExpression(id, ex); Range = combinedRange }
 
-<<<<<<< HEAD
-let private SymbolsInGenerator (gen: QsSpecializationGenerator) =
-    match gen.Generator with
-    | UserDefinedImplementation sym -> symbolDeclarations sym
-    | _ -> []
-
-let private SymbolsInArgumentTuple (declName, argTuple) =
-    let recur extract items =
-        let extracted : (QsSymbol list * QsType list) list = items |> List.map extract
-
-        let getSeq select =
-            [
-                for seq in extracted do
-                    for item in select seq do
-                        yield item
-            ]
-
-        getSeq fst, getSeq snd
-
-    let rec extract =
-        function
-        | QsTuple items ->
-            [
-                for item in items do
-                    yield item
-            ]
-            |> recur extract
-        | QsTupleItem (sym, t) -> symbolDeclarations sym, TypeNameSymbols t
-
-    let decl, types = extract argTuple
-    symbolDeclarations declName @ decl, ([], types, [])
-
-let private SymbolsInCallableDeclaration (name: QsSymbol, signature: CallableSignature) =
-    let symDecl, (vars, types, exs) = SymbolsInArgumentTuple(name, signature.Argument)
-
-    let typeParams =
-        let build (sym: QsSymbol) =
-            { Type = QsTypeKind.TypeParameter sym; Range = sym.Range }
-
-        [
-            for param in signature.TypeParameters do
-                yield build param
-        ]
-
-    symDecl,
-    (vars,
-     List.concat [ typeParams
-                   types
-                   signature.ReturnType |> TypeNameSymbols ],
-     exs)
-
-=======
 // TODO: RELEASE 2022-05: Remove SymbolInformation.
 [<Obsolete "Replaced by SymbolOccurrence.">]
->>>>>>> 5e380904
 type SymbolInformation =
     {
         DeclaredSymbols: ImmutableHashSet<QsSymbol>
@@ -197,40 +41,6 @@
 let public SymbolInformation fragmentKind =
     let occurrences = SymbolOccurrence.inFragment fragmentKind
 
-<<<<<<< HEAD
-    match fragmentKind with
-    | QsFragmentKind.ExpressionStatement ex -> [], ([ ex ], []) |> collectWith SymbolsFromExpr
-    | QsFragmentKind.ReturnStatement ex -> [], ([ ex ], []) |> collectWith SymbolsFromExpr
-    | QsFragmentKind.FailStatement ex -> [], ([ ex ], []) |> collectWith SymbolsFromExpr
-    | QsFragmentKind.MutableBinding (sym, ex) -> symbolDeclarations sym, ([ ex ], []) |> collectWith SymbolsFromExpr
-    | QsFragmentKind.ImmutableBinding (sym, ex) -> symbolDeclarations sym, ([ ex ], []) |> collectWith SymbolsFromExpr
-    | QsFragmentKind.ValueUpdate (lhs, rhs) -> [], ([ lhs; rhs ], []) |> collectWith SymbolsFromExpr
-    | QsFragmentKind.IfClause ex -> [], ([ ex ], []) |> collectWith SymbolsFromExpr
-    | QsFragmentKind.ElifClause ex -> [], ([ ex ], []) |> collectWith SymbolsFromExpr
-    | QsFragmentKind.ElseClause -> [], ([], [], [])
-    | QsFragmentKind.ForLoopIntro (sym, ex) -> symbolDeclarations sym, ([ ex ], []) |> collectWith SymbolsFromExpr
-    | QsFragmentKind.WhileLoopIntro ex -> [], ([ ex ], []) |> collectWith SymbolsFromExpr
-    | QsFragmentKind.RepeatIntro -> [], ([], [], [])
-    | QsFragmentKind.UntilSuccess (ex, _) -> [], ([ ex ], []) |> collectWith SymbolsFromExpr
-    | QsFragmentKind.WithinBlockIntro -> [], ([], [], [])
-    | QsFragmentKind.ApplyBlockIntro -> [], ([], [], [])
-    | QsFragmentKind.UsingBlockIntro (sym, init) -> symbolDeclarations sym, VariablesInInitializer init
-    | QsFragmentKind.BorrowingBlockIntro (sym, init) -> symbolDeclarations sym, VariablesInInitializer init
-    | QsFragmentKind.BodyDeclaration gen -> gen |> SymbolsInGenerator, ([], [], [])
-    | QsFragmentKind.AdjointDeclaration gen -> gen |> SymbolsInGenerator, ([], [], [])
-    | QsFragmentKind.ControlledDeclaration gen -> gen |> SymbolsInGenerator, ([], [], [])
-    | QsFragmentKind.ControlledAdjointDeclaration gen -> gen |> SymbolsInGenerator, ([], [], [])
-    | QsFragmentKind.OperationDeclaration callable ->
-        (callable.Name, callable.Signature) |> SymbolsInCallableDeclaration
-    | QsFragmentKind.FunctionDeclaration callable -> (callable.Name, callable.Signature) |> SymbolsInCallableDeclaration
-    | QsFragmentKind.TypeDefinition typeDef -> (typeDef.Name, typeDef.UnderlyingType) |> SymbolsInArgumentTuple
-    | QsFragmentKind.DeclarationAttribute (sym, ex) ->
-        [], ([ AttributeAsCallExpr(sym, ex) ], []) |> collectWith SymbolsFromExpr |> addVariable sym
-    | QsFragmentKind.NamespaceDeclaration sym -> symbolDeclarations sym, ([], [], [])
-    | QsFragmentKind.OpenDirective (nsName, alias) -> [ alias ] |> chooseValues, ([ nsName ], [], [])
-    | QsFragmentKind.InvalidFragment _ -> [], ([], [], [])
-    |> SymbolInformation.New
-=======
     let tryDeclaration =
         function
         | Declaration s -> Some s
@@ -257,7 +67,6 @@
         UsedTypes = Seq.choose tryType occurrences |> ImmutableHashSet.CreateRange
         UsedLiterals = Seq.choose tryLiteral occurrences |> ImmutableHashSet.CreateRange
     }
->>>>>>> 5e380904
 
 let rec private ExpressionsInInitializer item =
     match item.Initializer with
