﻿// Copyright (c) Microsoft Corporation.
// Licensed under the MIT License.

namespace Microsoft.Quantum.QsCompiler.SyntaxProcessing.TypeInference

open System
open System.Collections.Generic
open System.Collections.Immutable

open Microsoft.Quantum.QsCompiler
open Microsoft.Quantum.QsCompiler.DataTypes
open Microsoft.Quantum.QsCompiler.Diagnostics
open Microsoft.Quantum.QsCompiler.SyntaxExtensions
open Microsoft.Quantum.QsCompiler.SyntaxProcessing
open Microsoft.Quantum.QsCompiler.SyntaxProcessing.VerificationTools
open Microsoft.Quantum.QsCompiler.SyntaxTokens
open Microsoft.Quantum.QsCompiler.SyntaxTree
open Microsoft.Quantum.QsCompiler.Transformations.Core
open Microsoft.Quantum.QsCompiler.Transformations.QsCodeOutput
open Microsoft.Quantum.QsCompiler.Utils

/// A placeholder type variable.
type private Variable =
    {
        /// The substituted type.
        Substitution: ResolvedType option

        /// The list of constraints on the type of this variable.
        Constraints: Constraint list

        /// Whether this variable encountered a type inference error.
        HasError: bool

        /// The source range that this variable originated from.
        Source: Range
    }

module private Variable =
    /// Adds a type constraint to the type of the variable.
    let constrain typeConstraint variable =
        { variable with Constraints = typeConstraint :: variable.Constraints }

/// An ordering comparison of two types.
type private Ordering =
    /// The type is a subtype of the other type.
    | Subtype

    /// The types are equal.
    | Equal

    /// The type is a supertype of the other type.
    | Supertype

module private Ordering =
    /// Negates the direction of the ordering.
    let not =
        function
        | Subtype -> Supertype
        | Equal -> Equal
        | Supertype -> Subtype

/// Remembers context when recursively comparing two types side-by-side.
type private TypeContext =
    {
        /// The left-hand type.
        Left: ResolvedType

        /// The right-hand type.
        Right: ResolvedType

        /// The most recent relevant ancestor of the left-hand type.
        OriginalLeft: ResolvedType

        /// The most recent relevant ancestor of the right-hand type.
        OriginalRight: ResolvedType
    }

/// An error that can occur when binding a type parameter to another type during unification.
type private BindError =
    /// The binding would create an infinite type; i.e., the occurs check failed.
    | InfiniteType

module private TypeContext =
    /// <summary>
    /// Creates a type context originating with <paramref name="left"/> and <paramref name="right"/>.
    /// </summary>
    let create left right =
        {
            Left = left
            Right = right
            OriginalLeft = left
            OriginalRight = right
        }

    /// Descends into the respective children of each type, preserving the original types if the range of both the left
    /// and the right types do not change.
    let into (leftChild: ResolvedType) (rightChild: ResolvedType) context =
        if leftChild.Range = context.Left.Range || rightChild.Range = context.Right.Range then
            { context with Left = leftChild; Right = rightChild }
        else
            create leftChild rightChild

    /// Descends into the respective children of each type, preserving the original types if the range of the right type
    /// does not change.
    let intoRight leftChild (rightChild: ResolvedType) context =
        if rightChild.Range = context.Right.Range then
            { context with Left = leftChild; Right = rightChild }
        else
            create leftChild rightChild

    /// Swaps the left and right types.
    let swap context =
        {
            Left = context.Right
            Right = context.Left
            OriginalLeft = context.OriginalRight
            OriginalRight = context.OriginalLeft
        }

/// Tools to help with type inference.
module private Inference =
    /// <summary>
    /// True if <paramref name="info1"/> and <paramref name="info2"/> have the same set of characteristics, or if either
    /// <paramref name="info1"/> or <paramref name="info2"/> have invalid characteristics.
    /// </summary>
    let charsEqual info1 info2 =
        let chars1 = info1.Characteristics
        let chars2 = info2.Characteristics
        chars1.AreInvalid || chars2.AreInvalid || chars1.GetProperties().SetEquals(chars2.GetProperties())

    /// <summary>
    /// True if the characteristics of <paramref name="info1"/> are a subset of the characteristics of
    /// <paramref name="info2"/>, or if either <paramref name="info1"/> or <paramref name="info2"/> have invalid
    /// characteristics.
    /// </summary>
    let charsSubset info1 info2 =
        let chars1 = info1.Characteristics
        let chars2 = info2.Characteristics
        chars1.AreInvalid || chars2.AreInvalid || chars1.GetProperties().IsSubsetOf(chars2.GetProperties())

    /// <summary>
    /// True if the characteristics of <paramref name="info"/> contain the given <paramref name="functor"/>.
    /// </summary>
    let hasFunctor functor info =
        info.Characteristics.SupportedFunctors
        |> QsNullable.defaultValue ImmutableHashSet.Empty
        |> fun functors -> functors.Contains functor

    /// Shows the type as a string.
    let showType : ResolvedType -> _ = SyntaxTreeToQsharp.Default.ToCode

    /// <summary>
    /// Describes a type with additional information.
    /// </summary>
    /// <remarks>
    /// For most types, this is the same as <see cref="showType"/>. For type parameters, the origin is included in the
    /// description.
    /// </remarks>
    let private describeType (resolvedType: ResolvedType) =
        match resolvedType.Resolution with
        | TypeParameter param -> sprintf "parameter %s (bound by %s)" (showType resolvedType) param.Origin.Name
        | _ -> showType resolvedType

    /// <summary>
    /// The list of strings from applying <see cref="describeType"/> to the left and right types, and
    /// <see cref="showType"/> to the original left and right types, in order.
    /// </summary>
    let describeTypeContext context =
        [
            describeType context.Left
            describeType context.Right
            showType context.OriginalLeft
            showType context.OriginalRight
        ]

    /// <summary>
    /// Combines information from two callables such that the resulting callable information satisfies the given
    /// <paramref name="ordering"/> with respect to both <paramref name="info1"/> and <paramref name="info2"/>.
    /// </summary>
    /// <returns><see cref="Some"/> information if a combination is possible; otherwise <see cref="None"/>.</returns>
    let private combineCallableInfo ordering info1 info2 =
        match ordering with
        | Subtype ->
            let chars = Union(info1.Characteristics, info2.Characteristics) |> ResolvedCharacteristics.New
            CallableInformation.New(chars, InferredCallableInformation.NoInformation) |> Some
        | Equal when charsEqual info1 info2 ->
            let inferred =
                [ info1.InferredInformation; info2.InferredInformation ] |> InferredCallableInformation.Common

            let chars = if info1.Characteristics.AreInvalid then info2.Characteristics else info1.Characteristics
            CallableInformation.New(chars, inferred) |> Some
        | Equal -> None
        | Supertype -> [ info1; info2 ] |> CallableInformation.Common |> Some

    /// <summary>
    /// Combines two types such that the resulting type satisfies the given <paramref name="ordering"/> with respect to
    /// both original types.
    /// </summary>
    /// <returns>
    /// The combined type with a <see cref="Generated"/> range.
    /// </returns>
    let rec combine ordering types =
        let relation =
            match ordering with
            | Subtype -> "share a subtype with"
            | Equal -> "equal"
            | Supertype -> "share a base type with"

        let range =
            QsNullable.Map2 Range.Span (TypeRange.tryRange types.Left.Range) (TypeRange.tryRange types.Right.Range)

        let error =
            QsCompilerDiagnostic.Error
                (ErrorCode.TypeIntersectionMismatch, relation :: describeTypeContext types)
                (range |> QsNullable.defaultValue Range.Zero)

        match types.Left.Resolution, types.Right.Resolution with
        | ArrayType item1, ArrayType item2 ->
            let combinedType, diagnostics = types |> TypeContext.into item1 item2 |> combine Equal
            ArrayType combinedType |> ResolvedType.New, diagnostics
        | TupleType items1, TupleType items2 when items1.Length = items2.Length ->
            let combinedTypes, diagnostics =
                (items1, items2)
                ||> Seq.map2 (fun item1 item2 -> types |> TypeContext.into item1 item2 |> combine ordering)
                |> Seq.toList
                |> List.unzip

            ImmutableArray.CreateRange combinedTypes |> TupleType |> ResolvedType.New, List.concat diagnostics
        | QsTypeKind.Operation ((in1, out1), info1), QsTypeKind.Operation ((in2, out2), info2) ->
            let input, inDiagnostics = types |> TypeContext.into in1 in2 |> combine (Ordering.not ordering)
            let output, outDiagnostics = types |> TypeContext.into out1 out2 |> combine ordering

            let info, infoDiagnostics =
                match combineCallableInfo ordering info1 info2 with
                | Some info -> info, []
                | None ->
                    CallableInformation.New(
                        ResolvedCharacteristics.New InvalidSetExpr,
                        InferredCallableInformation.NoInformation
                    ),
                    [ error ]

            QsTypeKind.Operation((input, output), info) |> ResolvedType.New,
            inDiagnostics @ outDiagnostics @ infoDiagnostics
        | QsTypeKind.Function (in1, out1), QsTypeKind.Function (in2, out2) ->
            let input, inDiagnostics = types |> TypeContext.into in1 in2 |> combine (Ordering.not ordering)
            let output, outDiagnostics = types |> TypeContext.into out1 out2 |> combine ordering
            QsTypeKind.Function(input, output) |> ResolvedType.New, inDiagnostics @ outDiagnostics
        | InvalidType, _
        | _, InvalidType -> ResolvedType.New InvalidType, []
        | _ when types.Left = types.Right -> types.Left |> ResolvedType.withAllRanges TypeRange.Generated, []
        | _ -> ResolvedType.New InvalidType, [ error ]

    /// <summary>
    /// True if <paramref name="param"/> does not occur in <paramref name="resolvedType"/>.
    /// </summary>
    let occursCheck param (resolvedType: ResolvedType) =
        TypeParameter param |> (=) |> resolvedType.Exists |> not

    /// An infinite sequence of alphabetic strings of increasing length in alphabetical order.
    let letters =
        Seq.initInfinite ((+) 1)
        |> Seq.collect
            (fun length ->
                seq { 'a' .. 'z' }
                |> Seq.map string
                |> Seq.replicate length
                |> Seq.reduce (fun strings -> Seq.allPairs strings >> Seq.map String.Concat))

    /// <summary>
    /// The set of type parameters contained in the given <paramref name="resolvedType"/>.
    /// </summary>
    let typeParameters resolvedType =
        let mutable parameters = Set.empty

        let transformation =
            { new TypeTransformation() with
                member this.OnTypeParameter param =
                    parameters <- parameters |> Set.add param
                    TypeParameter param
            }

        transformation.OnType resolvedType |> ignore
        parameters

open Inference

type InferenceContext(symbolTracker: SymbolTracker) =
    let variables = Dictionary()

    let mutable rootNodePos = Null
    let mutable relativePos = Null
    let mutable statementPosition = Position.Zero

    let bind param substitution =
        if occursCheck param substitution then
            let variable = variables.[param]
            if Option.isSome variable.Substitution then failwith "Type parameter is already bound."
            variables.[param] <- { variable with Substitution = Some substitution }
            Ok()
        else
            Result.Error InfiniteType

    let rememberErrors types diagnostics =
        if types |> Seq.contains (ResolvedType.New InvalidType) || List.isEmpty diagnostics |> not then
            for param in types |> Seq.fold (fun params' -> typeParameters >> Set.union params') Set.empty do
                match variables.TryGetValue param |> tryOption with
                | Some variable -> variables.[param] <- { variable with HasError = true }
                | None -> ()

        diagnostics

    member context.AmbiguousDiagnostics =
        let diagnostic param variable =
            let args =
                [
                    TypeParameter param |> ResolvedType.New |> showType
                    variable.Constraints |> List.map Constraint.pretty |> String.concat ", "
                ]

            QsCompilerDiagnostic.Error(ErrorCode.AmbiguousTypeParameterResolution, args) variable.Source

        variables
        |> Seq.filter (fun item -> not item.Value.HasError && Option.isNone item.Value.Substitution)
        |> Seq.map (fun item -> diagnostic item.Key item.Value)
        |> Seq.toList

    member context.UseStatementPosition position =
        rootNodePos <- Null
        relativePos <- Null
        statementPosition <- position

    member context.UseSyntaxTreeNodeLocation(rootNodePosition, relativePosition) =
        rootNodePos <- Value rootNodePosition
        relativePos <- Value relativePosition
        statementPosition <- rootNodePosition + relativePosition

    member internal context.GetRelativeStatementPosition() =
        match relativePos with
        | Value pos -> pos
        | Null -> InvalidOperationException "location information is unspecified" |> raise

    member internal context.Fresh source =
        let name = letters |> Seq.item variables.Count

        let param =
            Seq.initInfinite (fun i -> if i = 0 then name else name + string (i - 1))
            |> Seq.map (fun name -> QsTypeParameter.New(symbolTracker.Parent, name))
            |> Seq.skipWhile
                (fun param ->
                    variables.ContainsKey param || symbolTracker.DefinedTypeParameters.Contains param.TypeName)
            |> Seq.head

        let variable =
            {
                Substitution = None
                Constraints = []
                HasError = false
                Source = statementPosition + source
            }

        variables.Add(param, variable)
        TypeParameter param |> ResolvedType.create (Inferred source)

    member internal context.Unify(expected, actual) =
        context.UnifyByOrdering(Supertype, TypeContext.create (context.Resolve expected) (context.Resolve actual))
        |> rememberErrors [ expected; actual ]

    member internal context.Intersect(left, right) =
        context.UnifyByOrdering(Equal, TypeContext.create (context.Resolve left) (context.Resolve right))
        |> ignore

        let left = context.Resolve left
        let right = context.Resolve right
        let intersection, diagnostics = TypeContext.create left right |> combine Supertype
        intersection, diagnostics |> rememberErrors [ left; right ]

    member internal context.Constrain(resolvedType, typeConstraint) =
        let resolvedType = context.Resolve resolvedType

        match resolvedType.Resolution with
        | TypeParameter param ->
            match variables.TryGetValue param |> tryOption with
            | Some variable ->
                variables.[param] <- variable |> Variable.constrain typeConstraint
                []
            | None -> context.ApplyConstraint(typeConstraint, resolvedType)
        | _ -> context.ApplyConstraint(typeConstraint, resolvedType)
        |> rememberErrors (resolvedType :: Constraint.types typeConstraint)

    member internal context.Resolve resolvedType =
        let resolveWithRange type_ =
            let resolvedType' = context.Resolve type_

            // Prefer the original type range since it may be closer to the source of an error, but otherwise fall back
            // to the newly resolved type range.
            resolvedType' |> ResolvedType.withRange (resolvedType.Range |> TypeRange.orElse resolvedType'.Range)

        match resolvedType.Resolution with
        | TypeParameter param ->
            tryOption (variables.TryGetValue param)
            |> Option.bind (fun variable -> variable.Substitution)
            |> Option.map resolveWithRange
            |> Option.defaultValue resolvedType
        | ArrayType array -> resolvedType |> ResolvedType.withKind (context.Resolve array |> ArrayType)
        | TupleType tuple ->
            resolvedType
            |> ResolvedType.withKind (tuple |> Seq.map context.Resolve |> ImmutableArray.CreateRange |> TupleType)
        | QsTypeKind.Operation ((inType, outType), info) ->
            resolvedType
            |> ResolvedType.withKind (QsTypeKind.Operation((context.Resolve inType, context.Resolve outType), info))
        | QsTypeKind.Function (inType, outType) ->
            resolvedType
            |> ResolvedType.withKind (QsTypeKind.Function(context.Resolve inType, context.Resolve outType))
        | _ -> resolvedType

    /// <summary>
    /// Unifies two types given that the left-hand type must satisfy the <paramref name="ordering"/> relation relative
    /// to the right-hand type.
    /// </summary>
    member private context.UnifyByOrdering(ordering, types) =
        let error code =
            QsCompilerDiagnostic.Error
                (code, describeTypeContext types)
                (TypeRange.tryRange types.Right.Range |> QsNullable.defaultValue Range.Zero)

        let tryBind param substitution =
            match bind param substitution with
            | Ok () -> context.ApplyConstraints(param, substitution)
            | Result.Error InfiniteType -> [ error ErrorCode.InfiniteType ]

        match types.Left.Resolution, types.Right.Resolution with
        | _ when types.Left = types.Right -> []
        | TypeParameter param, _ when variables.ContainsKey param -> tryBind param types.Right
        | _, TypeParameter param when variables.ContainsKey param -> tryBind param types.Left
        | ArrayType item1, ArrayType item2 -> context.UnifyByOrdering(Equal, types |> TypeContext.intoRight item1 item2)
        | TupleType items1, TupleType items2 ->
            [
                if items1.Length <> items2.Length then error ErrorCode.TypeMismatch
                for item1, item2 in Seq.zip items1 items2 do
                    let types = types |> TypeContext.intoRight (context.Resolve item1) (context.Resolve item2)
                    yield! context.UnifyByOrdering(ordering, types)
            ]
        | QsTypeKind.Operation ((in1, out1), info1), QsTypeKind.Operation ((in2, out2), info2) ->
            let errors =
<<<<<<< HEAD
                if ordering = Equal && not (characteristicsEqual info1 info2)
                   || ordering = Supertype && not (isSubset info1 info2)
                   || ordering = Subtype && not (isSubset info2 info1) then
                    [ error ErrorCode.TypeMismatch ]
=======
                if ordering = Equal && not (charsEqual info1 info2)
                   || ordering = Supertype && not (charsSubset info1 info2)
                   || ordering = Subtype && not (charsSubset info2 info1) then
                    [ error ]
>>>>>>> 1910c934
                else
                    []

            context.UnifyByOrdering(ordering, types |> TypeContext.swap |> TypeContext.intoRight in2 in1)
            @ context.UnifyByOrdering(
                ordering,
                types |> TypeContext.intoRight (context.Resolve out1) (context.Resolve out2)
              )
              @ errors
        | QsTypeKind.Function (in1, out1), QsTypeKind.Function (in2, out2) ->
            context.UnifyByOrdering(ordering, types |> TypeContext.swap |> TypeContext.intoRight in2 in1)
            @ context.UnifyByOrdering(
                ordering,
                types |> TypeContext.intoRight (context.Resolve out1) (context.Resolve out2)
            )
        | QsTypeKind.Operation ((in1, out1), _), QsTypeKind.Function (in2, out2)
        | QsTypeKind.Function (in1, out1), QsTypeKind.Operation ((in2, out2), _) ->
            error ErrorCode.TypeMismatch
            :: context.UnifyByOrdering(ordering, types |> TypeContext.swap |> TypeContext.intoRight in2 in1)
            @ context.UnifyByOrdering(
                ordering,
                types |> TypeContext.intoRight (context.Resolve out1) (context.Resolve out2)
            )
        | InvalidType, _
        | MissingType, _
        | _, InvalidType
        | _, MissingType -> []
        | _ -> [ error ErrorCode.TypeMismatch ]

    /// <summary>
    /// Applies the <paramref name="typeConstraint"/> to the given <paramref name="resolvedType"/>.
    /// </summary>
    member private context.ApplyConstraint(typeConstraint, resolvedType) =
        let range = TypeRange.tryRange resolvedType.Range |> QsNullable.defaultValue Range.Zero

        match typeConstraint with
        | _ when resolvedType.Resolution = InvalidType -> []
        | Constraint.Adjointable ->
            match resolvedType.Resolution with
            | QsTypeKind.Operation (_, info) when hasFunctor Adjoint info -> []
            | _ -> [ QsCompilerDiagnostic.Error(ErrorCode.InvalidAdjointApplication, []) range ]
        | Callable (input, output) ->
            match resolvedType.Resolution with
            | QsTypeKind.Operation _ ->
                let operationType = QsTypeKind.Operation((input, output), CallableInformation.NoInformation)
                context.Unify(ResolvedType.New operationType, resolvedType)
            | QsTypeKind.Function _ ->
                context.Unify(QsTypeKind.Function(input, output) |> ResolvedType.New, resolvedType)
            | _ ->
                [
                    QsCompilerDiagnostic.Error(ErrorCode.ExpectingCallableExpr, [ showType resolvedType ]) range
                ]
        | CanGenerateFunctors functors ->
            match resolvedType.Resolution with
            | QsTypeKind.Operation (_, info) ->
                let supported = info.Characteristics.SupportedFunctors.ValueOr ImmutableHashSet.Empty
                let missing = Set.difference functors (Set.ofSeq supported)

                let error =
                    ErrorCode.MissingFunctorForAutoGeneration, [ missing |> Seq.map string |> String.concat "," ]

                [
                    if not info.Characteristics.AreInvalid && Set.isEmpty missing |> not then
                        QsCompilerDiagnostic.Error error range
                ]
            | _ -> []
        | Constraint.Controllable controlled ->
            let error = QsCompilerDiagnostic.Error(ErrorCode.InvalidControlledApplication, []) range

            match resolvedType.Resolution with
            | QsTypeKind.Operation ((input, output), info) ->
                let actualControlled =
                    QsTypeKind.Operation((SyntaxGenerator.AddControlQubits input, output), info) |> ResolvedType.New

                [
                    if info |> hasFunctor Controlled |> not then error
                    yield! context.Unify(controlled, actualControlled)
                ]
            | QsTypeKind.Function (input, output) ->
                let actualControlled =
                    QsTypeKind.Operation((SyntaxGenerator.AddControlQubits input, output), CallableInformation.Invalid)
                    |> ResolvedType.New

                error :: context.Unify(controlled, actualControlled)
            | _ -> [ error ]
        | Equatable ->
            [
                if Option.isNone resolvedType.supportsEqualityComparison then
                    QsCompilerDiagnostic.Error
                        (ErrorCode.InvalidTypeInEqualityComparison, [ showType resolvedType ])
                        range
            ]
        | HasPartialApplication (missing, result) ->
            match resolvedType.Resolution with
            | QsTypeKind.Function (_, output) ->
                context.Unify(result, QsTypeKind.Function(missing, output) |> ResolvedType.New)
            | QsTypeKind.Operation ((_, output), info) ->
                context.Unify(result, QsTypeKind.Operation((missing, output), info) |> ResolvedType.New)
            | _ ->
                [
                    QsCompilerDiagnostic.Error(ErrorCode.ExpectingCallableExpr, [ showType resolvedType ]) range
                ]
        | Indexed (index, item) ->
            let index = context.Resolve index

            match resolvedType.Resolution, index.Resolution with
            | ArrayType actualItem, Int -> context.Unify(item, actualItem)
            | ArrayType _, Range -> context.Unify(item, resolvedType)
            | ArrayType _, InvalidType -> []
            | ArrayType _, _ ->
                [
                    QsCompilerDiagnostic.Error
                        (ErrorCode.InvalidArrayItemIndex, [ showType index ])
                        (TypeRange.tryRange index.Range |> QsNullable.defaultValue Range.Zero)
                ]
            | _ ->
                [
                    QsCompilerDiagnostic.Error(ErrorCode.ItemAccessForNonArray, [ showType resolvedType ]) range
                ]
        | Integral ->
            [
                if resolvedType.Resolution <> Int && resolvedType.Resolution <> BigInt then
                    QsCompilerDiagnostic.Error(ErrorCode.ExpectingIntegralExpr, [ showType resolvedType ]) range
            ]
        | Iterable item ->
            match resolvedType.supportsIteration with
            | Some actualItem -> context.Unify(item, actualItem)
            | None ->
                [
                    QsCompilerDiagnostic.Error(ErrorCode.ExpectingIterableExpr, [ showType resolvedType ]) range
                ]
        | Numeric ->
            [
                if Option.isNone resolvedType.supportsArithmetic then
                    QsCompilerDiagnostic.Error(ErrorCode.InvalidTypeInArithmeticExpr, [ showType resolvedType ]) range
            ]
        | Semigroup ->
            [
                if Option.isNone resolvedType.supportsConcatenation && Option.isNone resolvedType.supportsArithmetic then
                    QsCompilerDiagnostic.Error(ErrorCode.InvalidTypeForConcatenation, [ showType resolvedType ]) range
            ]
        | Wrapped item ->
            match resolvedType.Resolution with
            | UserDefinedType udt ->
                let actualItem = symbolTracker.GetUnderlyingType(fun _ -> ()) udt
                context.Unify(item, actualItem)
            | _ ->
                [
                    QsCompilerDiagnostic.Error(ErrorCode.ExpectingUserDefinedType, [ showType resolvedType ]) range
                ]

    /// <summary>
    /// Applies all of the constraints for <paramref name="param"/>, given that it has just been bound to
    /// <paramref name="resolvedType"/>.
    /// </summary>
    member private context.ApplyConstraints(param, resolvedType) =
        match variables.TryGetValue param |> tryOption with
        | Some variable ->
            let diagnostics = variable.Constraints |> List.collect (fun c -> context.ApplyConstraint(c, resolvedType))
            variables.[param] <- { variable with Constraints = [] }
            diagnostics
        | None -> []

module InferenceContext =
    [<CompiledName "Resolver">]
    let resolver (context: InferenceContext) =
        let types =
            { new TypeTransformation() with
                member this.OnTypeParameter param =
                    (TypeParameter param |> ResolvedType.New |> context.Resolve).Resolution
            }

        SyntaxTreeTransformation(Types = types)<|MERGE_RESOLUTION|>--- conflicted
+++ resolved
@@ -443,17 +443,10 @@
             ]
         | QsTypeKind.Operation ((in1, out1), info1), QsTypeKind.Operation ((in2, out2), info2) ->
             let errors =
-<<<<<<< HEAD
-                if ordering = Equal && not (characteristicsEqual info1 info2)
-                   || ordering = Supertype && not (isSubset info1 info2)
-                   || ordering = Subtype && not (isSubset info2 info1) then
-                    [ error ErrorCode.TypeMismatch ]
-=======
                 if ordering = Equal && not (charsEqual info1 info2)
                    || ordering = Supertype && not (charsSubset info1 info2)
                    || ordering = Subtype && not (charsSubset info2 info1) then
-                    [ error ]
->>>>>>> 1910c934
+                    [ error ErrorCode.TypeMismatch ]
                 else
                     []
 
