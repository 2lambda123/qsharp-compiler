--- conflicted
+++ resolved
@@ -114,16 +114,7 @@
                 let range = QsNullable.defaultValue Range.Zero range
                 QsCompilerDiagnostic.Warning (WarningCode.UnsupportedClassicalCapability, args) range |> Some
 
-<<<<<<< HEAD
-        Some
-            {
-                Capability = capability
-                Diagnose = diagnose
-                Properties = ()
-            }
-=======
         Some { Capability = capability; Diagnose = diagnose }
->>>>>>> a353688f
 
 let paramPatterns context callable =
     callable.ArgumentTuple.Items
