﻿// Copyright (c) Microsoft Corporation.
// Licensed under the MIT License.

using System;
using System.Collections.Generic;
using System.Collections.Immutable;
using System.Linq;
using Microsoft.CodeAnalysis;
using Microsoft.Quantum.QsCompiler.DataTypes;
using Microsoft.Quantum.QsCompiler.DependencyAnalysis;
using Microsoft.Quantum.QsCompiler.SyntaxTokens;
using Microsoft.Quantum.QsCompiler.SyntaxTree;
using Microsoft.Quantum.QsCompiler.Transformations.Core;
using Microsoft.Quantum.QsCompiler.Transformations.SearchAndReplace;

namespace Microsoft.Quantum.QsCompiler.Transformations.Monomorphization
{
    using GetConcreteIdentifierFunc = Func<Identifier.GlobalCallable, /*TypeParameterResolutions*/ ImmutableDictionary<Tuple<QsQualifiedName, string>, ResolvedType>, Identifier>;
    using ResolvedTypeKind = QsTypeKind<ResolvedType, UserDefinedType, QsTypeParameter, CallableInformation>;
    using TypeParameterResolutions = ImmutableDictionary<Tuple<QsQualifiedName, string>, ResolvedType>;

    /// <summary>
    /// This transformation replaces callables with type parameters with concrete
    /// instances of the same callables. The concrete values for the type parameters
    /// are found from uses of the callables.
    /// This transformation also removes all callables that are not used directly or
    /// indirectly from any of the marked entry point.
    /// Intrinsic callables are, by default, not monomorphized or removed from the compilation, but
    /// may optionally be removed if unused if the keepAllIntrinsics parameter is set to false.
    /// There are also some built-in callables that are also exempt from
    /// being removed from non-use, as they are needed for later rewrite steps.
    /// </summary>
    public static class Monomorphize
    {
        /// <summary>
        /// Performs Monomorphization on the given compilation. If the keepAllIntrinsics parameter
        /// is set to true, then unused intrinsics will not be removed from the resulting compilation.
        /// </summary>
        public static QsCompilation Apply(QsCompilation compilation, bool keepAllIntrinsics = true)
        {
            var globals = compilation.Namespaces.GlobalCallableResolutions();
            var concretizations = new List<QsCallable>();
            var concreteNames = new Dictionary<ConcreteCallGraphNode, QsQualifiedName>();

            var nodes = new ConcreteCallGraph(compilation).Nodes
                // Remove specialization information so that we only deal with the full callables.
                // Note: this only works fine if for all nodes in the call graph,
                // all existing functor specializations and their dependencies are also in the call graph.
                .Select(n => new ConcreteCallGraphNode(n.CallableName, QsSpecializationKind.QsBody, n.ParamResolutions))
                .ToImmutableHashSet();

            var getAccessModifiers = new GetAccessModifiers((typeName) => GetAccessModifier(compilation.Namespaces.GlobalTypeResolutions(), typeName));

            // Loop through the nodes, getting a list of concrete callables
            foreach (var node in nodes)
            {
                // If there is a call to an unknown callable, throw exception
                if (!globals.TryGetValue(node.CallableName, out QsCallable originalGlobal))
                {
                    throw new ArgumentException($"Couldn't find definition for callable: {node.CallableName}");
                }

                if (node.ParamResolutions.Any())
                {
                    // Get concrete name
                    var concreteName = UniqueVariableNames.PrependGuid(node.CallableName);

                    // Add to concrete name mapping
                    concreteNames[node] = concreteName;

                    // Generate the concrete version of the callable
                    var concrete = ReplaceTypeParamImplementations.Apply(originalGlobal, node.ParamResolutions, getAccessModifiers);
                    concretizations.Add(
                        concrete.WithFullName(oldName => concreteName)
                        .WithSpecializations(specs => specs.Select(spec => spec.WithParent(_ => concreteName)).ToImmutableArray()));
                }
                else
                {
                    concretizations.Add(originalGlobal);
                }
            }

            GetConcreteIdentifierFunc getConcreteIdentifier = (globalCallable, types) =>
                    GetConcreteIdentifier(concreteNames, globalCallable, types);

            var intrinsicCallableSet = globals
                .Where(kvp => kvp.Value.Specializations.Any(spec => spec.Implementation.IsIntrinsic))
                .Select(kvp => kvp.Key)
                .ToImmutableHashSet();

            var final = new List<QsCallable>();
            // Loop through concretizations, replacing all references to generics with their concrete counterparts
            foreach (var callable in concretizations)
            {
                final.Add(ReplaceTypeParamCalls.Apply(callable, getConcreteIdentifier, intrinsicCallableSet));
            }

            return ResolveGenerics.Apply(compilation, final, intrinsicCallableSet, keepAllIntrinsics);
        }

        // Resolve Generics

        private class ResolveGenerics : SyntaxTreeTransformation<ResolveGenerics.TransformationState>
        {
<<<<<<< HEAD
            public static QsCompilation Apply(QsCompilation compilation, List<QsCallable> callables, ImmutableHashSet<QsQualifiedName> intrinsicCallableSet, bool keepIntrinsics)
            {
                var filter = new ResolveGenerics(callables.ToLookup(res => res.FullName.Namespace), intrinsicCallableSet, keepIntrinsics);
=======
            public static QsCompilation Apply(QsCompilation compilation, List<QsCallable> callables, ImmutableHashSet<QsQualifiedName> intrinsicCallableSet, bool keepAllIntrinsics)
            {
                var filter = new ResolveGenerics(callables.ToLookup(res => res.FullName.Namespace), intrinsicCallableSet, keepAllIntrinsics);

>>>>>>> b6c6912c
                return filter.OnCompilation(compilation);
            }

            public class TransformationState
            {
                public readonly ILookup<string, QsCallable> NamespaceCallables;
                public readonly ImmutableHashSet<QsQualifiedName> IntrinsicCallableSet;
                public readonly bool KeepAllIntrinsics;

                public TransformationState(ILookup<string, QsCallable> namespaceCallables, ImmutableHashSet<QsQualifiedName> intrinsicCallableSet, bool keepAllIntrinsics)
                {
                    this.NamespaceCallables = namespaceCallables;
                    this.IntrinsicCallableSet = intrinsicCallableSet;
                    this.KeepAllIntrinsics = keepAllIntrinsics;
                }
            }

            /// <summary>
            /// Constructor for the ResolveGenericsSyntax class. Its transform function replaces global callables in the namespace.
            /// </summary>
            /// <param name="namespaceCallables">Maps namespace names to an enumerable of all global callables in that namespace.</param>
<<<<<<< HEAD
            private ResolveGenerics(ILookup<string, QsCallable> namespaceCallables, ImmutableHashSet<QsQualifiedName> intrinsicCallableSet, bool keepIntrinsics)
                : base(new TransformationState(namespaceCallables, intrinsicCallableSet))
=======
            private ResolveGenerics(ILookup<string, QsCallable> namespaceCallables, ImmutableHashSet<QsQualifiedName> intrinsicCallableSet, bool keepAllIntrinsics)
                : base(new TransformationState(namespaceCallables, intrinsicCallableSet, keepAllIntrinsics))
>>>>>>> b6c6912c
            {
                this.Namespaces = new NamespaceTransformation(this, keepIntrinsics);
                this.Statements = new StatementTransformation<TransformationState>(this, TransformationOptions.Disabled);
                this.Expressions = new ExpressionTransformation<TransformationState>(this, TransformationOptions.Disabled);
                this.Types = new TypeTransformation<TransformationState>(this, TransformationOptions.Disabled);
            }

            private class NamespaceTransformation : NamespaceTransformation<TransformationState>
            {
<<<<<<< HEAD
                private readonly bool keepIntrinsics;

                public NamespaceTransformation(SyntaxTreeTransformation<TransformationState> parent, bool keepIntrinsics) : base(parent)
=======
                public NamespaceTransformation(SyntaxTreeTransformation<TransformationState> parent)
                    : base(parent)
>>>>>>> b6c6912c
                {
                    this.keepIntrinsics = keepIntrinsics;
                }

                private bool NamespaceElementFilter(QsNamespaceElement elem)
                {
                    if (elem is QsNamespaceElement.QsCallable call)
                    {
                        return BuiltIn.RewriteStepDependencies.Contains(call.Item.FullName) ||
<<<<<<< HEAD
                            (this.keepIntrinsics && this.SharedState.IntrinsicCallableSet.Contains(call.Item.FullName));
=======
                            (this.SharedState.KeepAllIntrinsics && this.SharedState.IntrinsicCallableSet.Contains(call.Item.FullName));
>>>>>>> b6c6912c
                    }
                    else
                    {
                        return true;
                    }
                }

                public override QsNamespace OnNamespace(QsNamespace ns)
                {
                    // Removes unused or generic callables from the namespace
                    // Adds in the used concrete callables
                    return ns.WithElements(elems => elems
                        .Where(this.NamespaceElementFilter)
                        .Concat(this.SharedState.NamespaceCallables[ns.Name].Select(QsNamespaceElement.NewQsCallable))
                        .ToImmutableArray());
                }
            }
        }

        // Rewrite Implementations

        private static AccessModifier GetAccessModifier(ImmutableDictionary<QsQualifiedName, QsCustomType> userDefinedTypes, QsQualifiedName typeName)
        {
            // If there is a reference to an unknown type, throw exception
            if (!userDefinedTypes.TryGetValue(typeName, out var type))
            {
                throw new ArgumentException($"Couldn't find definition for user defined type: {typeName}");
            }
            return type.Modifiers.Access;
        }

        private class ReplaceTypeParamImplementations :
            SyntaxTreeTransformation<ReplaceTypeParamImplementations.TransformationState>
        {
            public static QsCallable Apply(QsCallable callable, TypeParameterResolutions typeParams, GetAccessModifiers getAccessModifiers)
            {
                var filter = new ReplaceTypeParamImplementations(typeParams, getAccessModifiers);
                return filter.Namespaces.OnCallableDeclaration(callable);
            }

            public class TransformationState
            {
                public readonly TypeParameterResolutions TypeParams;
                public readonly GetAccessModifiers GetAccessModifiers;

                public TransformationState(TypeParameterResolutions typeParams, GetAccessModifiers getAccessModifiers)
                {
                    this.TypeParams = typeParams;
                    this.GetAccessModifiers = getAccessModifiers;
                }
            }

            private ReplaceTypeParamImplementations(TypeParameterResolutions typeParams, GetAccessModifiers getAccessModifiers)
                : base(new TransformationState(typeParams, getAccessModifiers))
            {
                this.Namespaces = new NamespaceTransformation(this);
                this.Statements = new StatementTransformation<TransformationState>(this);
                this.StatementKinds = new StatementKindTransformation<TransformationState>(this);
                this.Expressions = new ExpressionTransformation(this);
                this.ExpressionKinds = new ExpressionKindTransformation<TransformationState>(this);
                this.Types = new TypeTransformation(this);
            }

            private class NamespaceTransformation : NamespaceTransformation<TransformationState>
            {
                public NamespaceTransformation(SyntaxTreeTransformation<TransformationState> parent)
                    : base(parent)
                {
                }

                public override QsCallable OnCallableDeclaration(QsCallable c)
                {
                    var relaventAccessModifiers = this.SharedState.GetAccessModifiers.Apply(this.SharedState.TypeParams.Values)
                        .Append(c.Modifiers.Access);

                    c = new QsCallable(
                        c.Kind,
                        c.FullName,
                        c.Attributes,
                        new Modifiers(GetAccessModifiers.GetLeastAccess(relaventAccessModifiers)),
                        c.Source,
                        c.Location,
                        c.Signature,
                        c.ArgumentTuple,
                        c.Specializations,
                        c.Documentation,
                        c.Comments);

                    return base.OnCallableDeclaration(c);
                }

                public override ResolvedSignature OnSignature(ResolvedSignature s)
                {
                    // Remove the type parameters from the signature
                    s = new ResolvedSignature(
                        ImmutableArray<QsLocalSymbol>.Empty,
                        s.ArgumentType,
                        s.ReturnType,
                        s.Information);
                    return base.OnSignature(s);
                }
            }

            private class ExpressionTransformation : ExpressionTransformation<TransformationState>
            {
                public ExpressionTransformation(SyntaxTreeTransformation<TransformationState> parent)
                    : base(parent)
                {
                }

                public override TypeParameterResolutions OnTypeParamResolutions(TypeParameterResolutions typeParams)
                {
                    // We don't want to process the keys of type parameter resolutions
                    return typeParams.ToImmutableDictionary(kvp => kvp.Key, kvp => this.Types.OnType(kvp.Value));
                }
            }

            private class TypeTransformation : TypeTransformation<TransformationState>
            {
                public TypeTransformation(SyntaxTreeTransformation<TransformationState> parent)
                    : base(parent)
                {
                }

                public override ResolvedTypeKind OnTypeParameter(QsTypeParameter tp)
                {
                    if (this.SharedState.TypeParams.TryGetValue(Tuple.Create(tp.Origin, tp.TypeName), out var typeParam))
                    {
                        return typeParam.Resolution;
                    }
                    return ResolvedTypeKind.NewTypeParameter(tp);
                }
            }
        }

        private class GetAccessModifiers : TypeTransformation<GetAccessModifiers.TransformationState>
        {
            public IEnumerable<AccessModifier> Apply(IEnumerable<ResolvedType> types)
            {
                this.SharedState.AccessModifiers.Clear();
                foreach (var res in types)
                {
                    this.OnType(res);
                }
                return this.SharedState.AccessModifiers.ToImmutableArray();
            }

            public static AccessModifier GetLeastAccess(IEnumerable<AccessModifier> modifiers)
            {
                // ToDo: this needs to be made more robust if access modifiers are changed.
                return modifiers.Any(ac => ac.IsInternal) ? AccessModifier.Internal : AccessModifier.DefaultAccess;
            }

            internal class TransformationState
            {
                public readonly HashSet<AccessModifier> AccessModifiers = new HashSet<AccessModifier>();
                public readonly Func<QsQualifiedName, AccessModifier> GetAccessModifier;

                public TransformationState(Func<QsQualifiedName, AccessModifier> getAccessModifier)
                {
                    this.GetAccessModifier = getAccessModifier;
                }
            }

            public GetAccessModifiers(Func<QsQualifiedName, AccessModifier> getAccessModifier)
                : base(new TransformationState(getAccessModifier), TransformationOptions.NoRebuild)
            {
            }

            public override ResolvedTypeKind OnUserDefinedType(UserDefinedType udt)
            {
                this.SharedState.AccessModifiers.Add(this.SharedState.GetAccessModifier(new QsQualifiedName(udt.Namespace, udt.Name)));
                return base.OnUserDefinedType(udt);
            }
        }

        // Rewrite Calls

        private static Identifier GetConcreteIdentifier(
            Dictionary<ConcreteCallGraphNode, QsQualifiedName> concreteNames,
            Identifier.GlobalCallable globalCallable,
            TypeParameterResolutions types)
        {
            if (types.IsEmpty)
            {
                return globalCallable;
            }

            var node = new ConcreteCallGraphNode(globalCallable.Item, QsSpecializationKind.QsBody, types);

            if (concreteNames.TryGetValue(node, out var name))
            {
                return Identifier.NewGlobalCallable(name);
            }
            else
            {
                return globalCallable;
            }
        }

        private class ReplaceTypeParamCalls :
            SyntaxTreeTransformation<ReplaceTypeParamCalls.TransformationState>
        {
            public static QsCallable Apply(QsCallable current, GetConcreteIdentifierFunc getConcreteIdentifier, ImmutableHashSet<QsQualifiedName> intrinsicCallableSet)
            {
                var filter = new ReplaceTypeParamCalls(getConcreteIdentifier, intrinsicCallableSet);
                return filter.Namespaces.OnCallableDeclaration(current);
            }

            public class TransformationState
            {
                public readonly Stack<TypeParameterResolutions> CurrentTypeParamResolutions = new Stack<TypeParameterResolutions>();
                public readonly GetConcreteIdentifierFunc GetConcreteIdentifier;
                public readonly ImmutableHashSet<QsQualifiedName> IntrinsicCallableSet;
                public TypeParameterResolutions? LastCalculatedTypeResolutions = null;

                public TransformationState(GetConcreteIdentifierFunc getConcreteIdentifier, ImmutableHashSet<QsQualifiedName> intrinsicCallableSet)
                {
                    this.GetConcreteIdentifier = getConcreteIdentifier;
                    this.IntrinsicCallableSet = intrinsicCallableSet;
                }
            }

            private ReplaceTypeParamCalls(GetConcreteIdentifierFunc getConcreteIdentifier, ImmutableHashSet<QsQualifiedName> intrinsicCallableSet)
                : base(new TransformationState(getConcreteIdentifier, intrinsicCallableSet))
            {
                this.Namespaces = new NamespaceTransformation<TransformationState>(this, TransformationOptions.Disabled);
                this.Statements = new StatementTransformation(this);
                this.StatementKinds = new StatementKindTransformation<TransformationState>(this);
                this.Expressions = new ExpressionTransformation(this);
                this.ExpressionKinds = new ExpressionKindTransformation(this);
                this.Types = new TypeTransformation(this);
            }

            private class StatementTransformation : StatementTransformation<TransformationState>
            {
                public StatementTransformation(SyntaxTreeTransformation<TransformationState> parent)
                    : base(parent)
                {
                }

                public override QsStatement OnStatement(QsStatement stm)
                {
                    this.SharedState.CurrentTypeParamResolutions.Clear();
                    this.SharedState.LastCalculatedTypeResolutions = null;
                    return base.OnStatement(stm);
                }
            }

            private class ExpressionTransformation : ExpressionTransformation<TransformationState>
            {
                public ExpressionTransformation(SyntaxTreeTransformation<TransformationState> parent)
                    : base(parent)
                {
                }

                public override TypeParameterResolutions OnTypeParamResolutions(TypeParameterResolutions typeParams)
                {
                    if (typeParams.Any())
                    {
                        var noIntrinsicRes = typeParams.Where(kvp => !this.SharedState.IntrinsicCallableSet.Contains(kvp.Key.Item1)).ToImmutableDictionary();
                        var intrinsicRes = typeParams.Where(kvp => this.SharedState.IntrinsicCallableSet.Contains(kvp.Key.Item1)).ToImmutableDictionary();

                        this.SharedState.CurrentTypeParamResolutions.Push(noIntrinsicRes);

                        return intrinsicRes;
                    }
                    else
                    {
                        return typeParams;
                    }
                }
            }

            private class ExpressionKindTransformation : ExpressionKindTransformation<TransformationState>
            {
                public ExpressionKindTransformation(SyntaxTreeTransformation<TransformationState> parent)
                    : base(parent)
                {
                }

                public override QsExpressionKind<TypedExpression, Identifier, ResolvedType> OnIdentifier(Identifier sym, QsNullable<ImmutableArray<ResolvedType>> tArgs)
                {
                    if (sym is Identifier.GlobalCallable global)
                    {
                        // We want to skip over intrinsic callables. They will not be monomorphized.
                        if (!this.SharedState.IntrinsicCallableSet.Contains(global.Item))
                        {
                            var combination = new TypeResolutionCombination(this.SharedState.CurrentTypeParamResolutions);
                            this.SharedState.LastCalculatedTypeResolutions = combination.CombinedResolutionDictionary;
                            var typeRes = combination.CombinedResolutionDictionary.FilterByOrigin(global.Item);

                            // Create a new identifier
                            sym = this.SharedState.GetConcreteIdentifier(global, typeRes);
                            tArgs = QsNullable<ImmutableArray<ResolvedType>>.Null;
                        }
                        this.SharedState.CurrentTypeParamResolutions.Clear();
                    }
                    else if (sym is Identifier.LocalVariable && tArgs.IsValue && tArgs.Item.Any())
                    {
                        throw new ArgumentException($"Local variables cannot have type arguments.");
                    }

                    return base.OnIdentifier(sym, tArgs);
                }
            }

            private class TypeTransformation : TypeTransformation<TransformationState>
            {
                public TypeTransformation(SyntaxTreeTransformation<TransformationState> parent)
                    : base(parent)
                {
                }

                // The purpose of overriding OnTypeParameter here is because we need to rewrite the type
                // of the global identifier expressions to resolve their containing the type parameter
                // references. These references are not with respect to the calling callable, which is why
                // they were not and could not be addressed in the ReplaceTypeParamImplementations transformation.
                public override ResolvedTypeKind OnTypeParameter(QsTypeParameter tp)
                {
                    if (this.SharedState.LastCalculatedTypeResolutions != null
                        && this.SharedState.LastCalculatedTypeResolutions.TryGetValue(Tuple.Create(tp.Origin, tp.TypeName), out var typeParam))
                    {
                        return typeParam.Resolution;
                    }
                    return ResolvedTypeKind.NewTypeParameter(tp);
                }
            }
        }
    }
}<|MERGE_RESOLUTION|>--- conflicted
+++ resolved
@@ -102,16 +102,9 @@
 
         private class ResolveGenerics : SyntaxTreeTransformation<ResolveGenerics.TransformationState>
         {
-<<<<<<< HEAD
-            public static QsCompilation Apply(QsCompilation compilation, List<QsCallable> callables, ImmutableHashSet<QsQualifiedName> intrinsicCallableSet, bool keepIntrinsics)
-            {
-                var filter = new ResolveGenerics(callables.ToLookup(res => res.FullName.Namespace), intrinsicCallableSet, keepIntrinsics);
-=======
             public static QsCompilation Apply(QsCompilation compilation, List<QsCallable> callables, ImmutableHashSet<QsQualifiedName> intrinsicCallableSet, bool keepAllIntrinsics)
             {
                 var filter = new ResolveGenerics(callables.ToLookup(res => res.FullName.Namespace), intrinsicCallableSet, keepAllIntrinsics);
-
->>>>>>> b6c6912c
                 return filter.OnCompilation(compilation);
             }
 
@@ -133,15 +126,10 @@
             /// Constructor for the ResolveGenericsSyntax class. Its transform function replaces global callables in the namespace.
             /// </summary>
             /// <param name="namespaceCallables">Maps namespace names to an enumerable of all global callables in that namespace.</param>
-<<<<<<< HEAD
-            private ResolveGenerics(ILookup<string, QsCallable> namespaceCallables, ImmutableHashSet<QsQualifiedName> intrinsicCallableSet, bool keepIntrinsics)
-                : base(new TransformationState(namespaceCallables, intrinsicCallableSet))
-=======
             private ResolveGenerics(ILookup<string, QsCallable> namespaceCallables, ImmutableHashSet<QsQualifiedName> intrinsicCallableSet, bool keepAllIntrinsics)
                 : base(new TransformationState(namespaceCallables, intrinsicCallableSet, keepAllIntrinsics))
->>>>>>> b6c6912c
-            {
-                this.Namespaces = new NamespaceTransformation(this, keepIntrinsics);
+            {
+                this.Namespaces = new NamespaceTransformation(this);
                 this.Statements = new StatementTransformation<TransformationState>(this, TransformationOptions.Disabled);
                 this.Expressions = new ExpressionTransformation<TransformationState>(this, TransformationOptions.Disabled);
                 this.Types = new TypeTransformation<TransformationState>(this, TransformationOptions.Disabled);
@@ -149,16 +137,9 @@
 
             private class NamespaceTransformation : NamespaceTransformation<TransformationState>
             {
-<<<<<<< HEAD
-                private readonly bool keepIntrinsics;
-
-                public NamespaceTransformation(SyntaxTreeTransformation<TransformationState> parent, bool keepIntrinsics) : base(parent)
-=======
                 public NamespaceTransformation(SyntaxTreeTransformation<TransformationState> parent)
                     : base(parent)
->>>>>>> b6c6912c
-                {
-                    this.keepIntrinsics = keepIntrinsics;
+                {
                 }
 
                 private bool NamespaceElementFilter(QsNamespaceElement elem)
@@ -166,11 +147,7 @@
                     if (elem is QsNamespaceElement.QsCallable call)
                     {
                         return BuiltIn.RewriteStepDependencies.Contains(call.Item.FullName) ||
-<<<<<<< HEAD
-                            (this.keepIntrinsics && this.SharedState.IntrinsicCallableSet.Contains(call.Item.FullName));
-=======
                             (this.SharedState.KeepAllIntrinsics && this.SharedState.IntrinsicCallableSet.Contains(call.Item.FullName));
->>>>>>> b6c6912c
                     }
                     else
                     {
