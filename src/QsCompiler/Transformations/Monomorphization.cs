--- conflicted
+++ resolved
@@ -103,9 +103,6 @@
         {
             public static QsCompilation Apply(QsCompilation compilation, List<QsCallable> callables, ImmutableHashSet<QsQualifiedName> intrinsicCallableSet, bool keepAllIntrinsics)
             {
-<<<<<<< HEAD
-                var filter = new ResolveGenerics(callables.ToLookup(res => res.FullName.Namespace), intrinsicCallableSet, keepAllIntrinsics);
-=======
                 var filter = new ResolveGenerics(
                     callables
                         .Where(call => !keepAllIntrinsics || !intrinsicCallableSet.Contains(call.FullName))
@@ -113,7 +110,6 @@
                     intrinsicCallableSet,
                     keepAllIntrinsics);
 
->>>>>>> d2f3de6c
                 return filter.OnCompilation(compilation);
             }
 
