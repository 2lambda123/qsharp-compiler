--- conflicted
+++ resolved
@@ -3,10 +3,7 @@
 
 using System;
 using System.Collections.Generic;
-<<<<<<< HEAD
-=======
 using Microsoft.Quantum.QsCompiler.Optimizations;
->>>>>>> e67954f6
 using Microsoft.Quantum.QsCompiler.SyntaxTree;
 using Microsoft.Quantum.QsCompiler.Transformations.Conjugations;
 using Microsoft.Quantum.QsCompiler.Transformations.FunctorGeneration;
@@ -59,7 +56,22 @@
             new InlineConjugationStatements().Transform(scope);
 
         /// <summary>
-<<<<<<< HEAD
+        /// 
+        /// </summary>
+        public static bool PreEvaluateAll(IEnumerable<QsNamespace> syntaxTree, 
+            out IEnumerable<QsNamespace> evaluated, Action<Exception> onException = null)
+        {
+            try { evaluated = PreEvalution.All(syntaxTree); }
+            catch (Exception ex)
+            {
+                onException?.Invoke(ex);
+                evaluated = syntaxTree;
+                return false;
+            }
+            return true;
+        }
+
+        /// <summary>
         /// Eliminates all type parameterized callables from the scope by replacing their definitions and references to concrete
         /// versions of the callable.
         /// Throws an ArgumentNullException if the given syntaxTree is null.
@@ -79,21 +91,6 @@
                 onException?.Invoke(ex);
                 return false;
             }
-=======
-        /// 
-        /// </summary>
-        public static bool PreEvaluateAll(IEnumerable<QsNamespace> syntaxTree, 
-            out IEnumerable<QsNamespace> evaluated, Action<Exception> onException = null)
-        {
-            try { evaluated = PreEvalution.All(syntaxTree); }
-            catch (Exception ex)
-            {
-                onException?.Invoke(ex);
-                evaluated = syntaxTree;
-                return false;
-            }
-            return true;
->>>>>>> e67954f6
         }
     }
 }
