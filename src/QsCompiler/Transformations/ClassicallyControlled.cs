﻿// Copyright (c) Microsoft Corporation. All rights reserved.
// Licensed under the MIT License.

using System;
using System.Collections.Generic;
using System.Collections.Immutable;
using System.Linq;
using Microsoft.Quantum.QsCompiler.DataTypes;
using Microsoft.Quantum.QsCompiler.SyntaxTokens;
using Microsoft.Quantum.QsCompiler.SyntaxTree;
using Microsoft.Quantum.QsCompiler.DependencyAnalysis;
using Microsoft.Quantum.QsCompiler.Transformations.Core;

namespace Microsoft.Quantum.QsCompiler.Transformations.ClassicallyControlled
{
    using ExpressionKind = QsExpressionKind<TypedExpression, Identifier, ResolvedType>;
    using ResolvedTypeKind = QsTypeKind<ResolvedType, UserDefinedType, QsTypeParameter, CallableInformation>;
    using TypeArgsResolution = ImmutableArray<Tuple<QsQualifiedName, NonNullable<string>, ResolvedType>>;

    /// <summary>
    /// This transformation works in three passes.
    /// 1st Pass: Reshape conditional statements to replace Elif's and top level OR and AND conditions
    /// with equivalent nested if-else statements.
    /// 2st Pass: Lift the contents of conditional statements into separate operations, where possible.
    /// 3nd Pass: Convert conditional statements into interface calls, where possible.
    /// This relies on global callables being the only things that have type parameters.
    /// </summary>
    public static class ReplaceClassicalControl
    {
        public static QsCompilation Apply(QsCompilation compilation)
        {
            compilation = RestructureConditions.Apply(compilation);
            compilation = LiftConditionBlocks.Apply(compilation);
            return ConvertConditions.Apply(compilation);
        }

        private class RestructureConditions : SyntaxTreeTransformation
        {
            public static QsCompilation Apply(QsCompilation compilation) =>
                new RestructureConditions().OnCompilation(compilation);

            private RestructureConditions() : base()
            {
                this.Namespaces = new NamespaceTransformation(this);
                this.Statements = new StatementTransformation(this);
                this.Expressions = new ExpressionTransformation(this, TransformationOptions.Disabled);
                this.Types = new TypeTransformation(this, TransformationOptions.Disabled);
            }

            private class NamespaceTransformation : Core.NamespaceTransformation
            {
                public NamespaceTransformation(SyntaxTreeTransformation parent) : base(parent)
                {
                }

                public override QsCallable OnFunction(QsCallable c) => c; // Prevent anything in functions from being considered
            }

            private class StatementTransformation : Core.StatementTransformation
            {
                public StatementTransformation(SyntaxTreeTransformation parent) : base(parent)
                {
                }

                #region Condition Reshaping Logic

                /// <summary>
                /// Converts if-elif-else structures to nested if-else structures.
                /// </summary>
                private (bool, QsConditionalStatement) ProcessElif(QsConditionalStatement conditionStatment)
                {
                    if (conditionStatment.ConditionalBlocks.Length < 2)
                    {
                        return (false, conditionStatment);
                    }

                    var subCondition = new QsConditionalStatement(conditionStatment.ConditionalBlocks.RemoveAt(0), conditionStatment.Default);
                    var secondConditionBlock = conditionStatment.ConditionalBlocks[1].Item2;
                    var subIfStatment = new QsStatement(
                        QsStatementKind.NewQsConditionalStatement(subCondition),
                        LocalDeclarations.Empty,
                        secondConditionBlock.Location,
                        secondConditionBlock.Comments);
                    var newDefault = QsNullable<QsPositionedBlock>.NewValue(new QsPositionedBlock(
                        new QsScope(ImmutableArray.Create(subIfStatment), secondConditionBlock.Body.KnownSymbols),
                        secondConditionBlock.Location,
                        QsComments.Empty));

                    return (true, new QsConditionalStatement(ImmutableArray.Create(conditionStatment.ConditionalBlocks[0]), newDefault));
                }

                /// <summary>
                /// Converts conditional statements whose top-most condition is an OR.
                /// Creates a nested structure without the top-most OR.
                /// </summary>
                private (bool, QsConditionalStatement) ProcessOR(QsConditionalStatement conditionStatment)
                {
                    // This method expects elif blocks to have been abstracted out
                    if (conditionStatment.ConditionalBlocks.Length != 1)
                    {
                        return (false, conditionStatment);
                    }

                    var (condition, block) = conditionStatment.ConditionalBlocks[0];

                    if (condition.Expression is ExpressionKind.OR orCondition)
                    {
                        var subCondition = new QsConditionalStatement(ImmutableArray.Create(Tuple.Create(orCondition.Item2, block)), conditionStatment.Default);
                        var subIfStatment = new QsStatement(
                            QsStatementKind.NewQsConditionalStatement(subCondition),
                            LocalDeclarations.Empty,
                            block.Location,
                            QsComments.Empty);
                        var newDefault = QsNullable<QsPositionedBlock>.NewValue(new QsPositionedBlock(
                            new QsScope(ImmutableArray.Create(subIfStatment), block.Body.KnownSymbols),
                            block.Location,
                            QsComments.Empty));

                        return (true, new QsConditionalStatement(ImmutableArray.Create(Tuple.Create(orCondition.Item1, block)), newDefault));
                    }
                    else
                    {
                        return (false, conditionStatment);
                    }
                }

                /// <summary>
                /// Converts conditional statements whose top-most condition is an AND.
                /// Creates a nested structure without the top-most AND.
                /// </summary>
                private (bool, QsConditionalStatement) ProcessAND(QsConditionalStatement conditionStatment)
                {
                    // This method expects elif blocks to have been abstracted out
                    if (conditionStatment.ConditionalBlocks.Length != 1)
                    {
                        return (false, conditionStatment);
                    }

                    var (condition, block) = conditionStatment.ConditionalBlocks[0];

                    if (condition.Expression is ExpressionKind.AND andCondition)
                    {
                        var subCondition = new QsConditionalStatement(ImmutableArray.Create(Tuple.Create(andCondition.Item2, block)), conditionStatment.Default);
                        var subIfStatment = new QsStatement(
                            QsStatementKind.NewQsConditionalStatement(subCondition),
                            LocalDeclarations.Empty,
                            block.Location,
                            QsComments.Empty);
                        var newBlock = new QsPositionedBlock(
                            new QsScope(ImmutableArray.Create(subIfStatment), block.Body.KnownSymbols),
                            block.Location,
                            QsComments.Empty);

                        return (true, new QsConditionalStatement(ImmutableArray.Create(Tuple.Create(andCondition.Item1, newBlock)), conditionStatment.Default));
                    }
                    else
                    {
                        return (false, conditionStatment);
                    }
                }

                /// <summary>
                /// Converts conditional statements to nested structures so they do not
                /// have elif blocks or top-most OR or AND conditions.
                /// </summary>
                private QsStatement ReshapeConditional(QsStatement statement)
                {
                    if (statement.Statement is QsStatementKind.QsConditionalStatement condition)
                    {
                        var stm = condition.Item;
                        (_, stm) = this.ProcessElif(stm);
                        bool wasOrProcessed, wasAndProcessed;
                        do
                        {
                            (wasOrProcessed, stm) = this.ProcessOR(stm);
                            (wasAndProcessed, stm) = this.ProcessAND(stm);
                        }
                        while (wasOrProcessed || wasAndProcessed);

                        return new QsStatement(
                            QsStatementKind.NewQsConditionalStatement(stm),
                            statement.SymbolDeclarations,
                            statement.Location,
                            statement.Comments);
                    }
                    return statement;
                }

                #endregion

                public override QsScope OnScope(QsScope scope)
                {
                    var parentSymbols = this.OnLocalDeclarations(scope.KnownSymbols);
                    var statements = new List<QsStatement>();

                    foreach (var statement in scope.Statements)
                    {
                        if (statement.Statement is QsStatementKind.QsConditionalStatement)
                        {
                            var stm = this.ReshapeConditional(statement);
                            stm = this.OnStatement(stm);
                            statements.Add(stm);
                        }
                        else
                        {
                            statements.Add(this.OnStatement(statement));
                        }
                    }

                    return new QsScope(statements.ToImmutableArray(), parentSymbols);
                }
            }
        }

        private class ConvertConditions : SyntaxTreeTransformation<ConvertConditions.TransformationState>
        {
            public static QsCompilation Apply(QsCompilation compilation) =>
                new ConvertConditions(compilation).OnCompilation(compilation);

            public class TransformationState
            {
                public readonly QsCompilation Compilation;

                public TransformationState(QsCompilation compilation)
                {
                    this.Compilation = compilation;
                }
            }

            private ConvertConditions(QsCompilation compilation) : base(new TransformationState(compilation))
            {
                this.Namespaces = new NamespaceTransformation(this);
                this.Statements = new StatementTransformation(this);
                this.Expressions = new ExpressionTransformation<TransformationState>(this, TransformationOptions.Disabled);
                this.Types = new TypeTransformation<TransformationState>(this, TransformationOptions.Disabled);
            }

            private class NamespaceTransformation : NamespaceTransformation<TransformationState>
            {
                public NamespaceTransformation(SyntaxTreeTransformation<TransformationState> parent) : base(parent)
                {
                }

                public override QsCallable OnFunction(QsCallable c) => c; // Prevent anything in functions from being considered
            }

            private class StatementTransformation : StatementTransformation<TransformationState>
            {
                public StatementTransformation(SyntaxTreeTransformation<TransformationState> parent) : base(parent)
                {
                }

                /// <summary>
                /// Get the combined type resolutions for a pair of nested resolutions,
                /// resolving references in the inner resolutions to the outer resolutions.
                /// </summary>
                private TypeArgsResolution GetCombinedTypeResolution(TypeArgsResolution outer, TypeArgsResolution inner)
                {
                    var outerDict = outer.ToDictionary(x => (x.Item1, x.Item2), x => x.Item3);
                    return inner.Select(innerRes =>
                    {
                        if (innerRes.Item3.Resolution is ResolvedTypeKind.TypeParameter typeParam &&
                            outerDict.TryGetValue((typeParam.Item.Origin, typeParam.Item.TypeName), out var outerRes))
                        {
                            outerDict.Remove((typeParam.Item.Origin, typeParam.Item.TypeName));
                            return Tuple.Create(innerRes.Item1, innerRes.Item2, outerRes);
                        }
                        else
                        {
                            return innerRes;
                        }
                    })
                    .Concat(outerDict.Select(x => Tuple.Create(x.Key.Item1, x.Key.Item2, x.Value))).ToImmutableArray();
                }

                /// <summary>
                /// Checks if the scope is valid for conversion to an operation call from the conditional control API.
                /// It is valid if there is exactly one statement in it and that statement is a call like expression statement.
                /// If valid, returns true with the identifier of the call like expression and the arguments of the
                /// call like expression, otherwise returns false with nulls.
                /// </summary>
                private (bool, TypedExpression, TypedExpression) IsValidScope(QsScope scope)
                {
                    // if the scope has exactly one statement in it and that statement is a call like expression statement
                    if (scope != null
                        && scope.Statements.Length == 1
                        && scope.Statements[0].Statement is QsStatementKind.QsExpressionStatement expr
                        && expr.Item.ResolvedType.Resolution.IsUnitType
                        && expr.Item.Expression is ExpressionKind.CallLikeExpression call
                        && !TypedExpression.IsPartialApplication(expr.Item.Expression)
                        && call.Item1.Expression is ExpressionKind.Identifier)
                    {
<<<<<<< HEAD
=======
                        // We are dissolving the application of arguments here, so the call's type argument
                        // resolutions have to be moved to the 'identifier' sub expression.

                        var callTypeArguments = expr.Item.TypeArguments;
                        var idTypeArguments = call.Item1.TypeArguments;
                        var combinedTypeArguments = this.GetCombinedTypeResolution(callTypeArguments, idTypeArguments);

                        // This relies on global callables being the only things that have type parameters.
>>>>>>> 98c5b890
                        var newCallIdentifier = call.Item1;
                        var callTypeArguments = expr.Item.TypeParameterResolutions;

                        // This relies on anything having type parameters must be a global callable.
                        if (newCallIdentifier.Expression is ExpressionKind.Identifier id
                            && id.Item1 is Identifier.GlobalCallable global
                            && callTypeArguments.Any())
                        {
<<<<<<< HEAD
                            // We are dissolving the application of arguments here, so the call's type argument
                            // resolutions have to be moved to the 'identifier' sub expression.
                            var combined = TypeParamUtils.TryCombineTypeResolutionsForTarget(global.Item,
                                out var combinedTypeArguments,
                                newCallIdentifier.TypeParameterResolutions, callTypeArguments);
                            QsCompilerError.Verify(combined, "failed to combine type parameter resolution");

                            var globalCallable = SharedState.Compilation.Namespaces
=======
                            var globalCallable = this.SharedState.Compilation.Namespaces
>>>>>>> 98c5b890
                                .Where(ns => ns.Name.Equals(global.Item.Namespace))
                                .Callables()
                                .FirstOrDefault(c => c.FullName.Name.Equals(global.Item.Name));

                            QsCompilerError.Verify(globalCallable != null, $"Could not find the global reference {global.Item}.");

                            var callableTypeParameters = globalCallable.Signature.TypeParameters
                                .Select(x => x as QsLocalSymbol.ValidName);

                            QsCompilerError.Verify(callableTypeParameters.All(x => x != null), $"Invalid type parameter names.");

                            newCallIdentifier = new TypedExpression(
                                ExpressionKind.NewIdentifier(
                                    id.Item1,
                                    QsNullable<ImmutableArray<ResolvedType>>.NewValue(
                                        callableTypeParameters
                                        .Select(x => combinedTypeArguments[Tuple.Create(global.Item, x.Item)]).ToImmutableArray())),
                                TypedExpression.AsTypeArguments(combinedTypeArguments),
                                call.Item1.ResolvedType,
                                call.Item1.InferredInformation,
                                call.Item1.Range);
                        }

                        return (true, newCallIdentifier, call.Item2);
                    }

                    return (false, null, null);
                }

                /// <summary>
                /// Gets an identifier and argument tuple for the built-in operation NoOp.
                /// </summary>
                private (TypedExpression, TypedExpression) GetNoOp()
                {
                    var opInfo = BuiltIn.NoOp;

                    var properties = new[] { OpProperty.Adjointable, OpProperty.Controllable };
                    var characteristics = new CallableInformation(
                        ResolvedCharacteristics.FromProperties(properties),
                        new InferredCallableInformation(((BuiltInKind.Operation)opInfo.Kind).IsSelfAdjoint, false));

                    var unitType = ResolvedType.New(ResolvedTypeKind.UnitType);
                    var operationType = ResolvedType.New(ResolvedTypeKind.NewOperation(
                            Tuple.Create(unitType, unitType),
                            characteristics));

                    var args = new TypedExpression(
                        ExpressionKind.UnitValue,
                        TypeArgsResolution.Empty,
                        unitType,
                        new InferredExpressionInformation(false, false),
                        QsNullable<Tuple<QsPositionInfo, QsPositionInfo>>.Null);
                    var typeArgs = ImmutableArray.Create(unitType);

                    var identifier = new TypedExpression(
                        ExpressionKind.NewIdentifier(
                            Identifier.NewGlobalCallable(opInfo.FullName),
                            QsNullable<ImmutableArray<ResolvedType>>.NewValue(typeArgs)),
                        typeArgs
                            .Zip(((BuiltInKind.Operation)opInfo.Kind).TypeParameters, (type, param) => Tuple.Create(opInfo.FullName, param, type))
                            .ToImmutableArray(),
                        operationType,
                        new InferredExpressionInformation(false, false),
                        QsNullable<Tuple<QsPositionInfo, QsPositionInfo>>.Null);

                    return (identifier, args);
                }

                /// <summary>
                /// Creates a value tuple expression containing the given expressions.
                /// </summary>
                private TypedExpression CreateValueTupleExpression(params TypedExpression[] expressions) =>
                    new TypedExpression(
                        ExpressionKind.NewValueTuple(expressions.ToImmutableArray()),
                        TypeArgsResolution.Empty,
                        ResolvedType.New(ResolvedTypeKind.NewTupleType(expressions.Select(expr => expr.ResolvedType).ToImmutableArray())),
                        new InferredExpressionInformation(false, expressions.Any(exp => exp.InferredInformation.HasLocalQuantumDependency)),
                        QsNullable<Tuple<QsPositionInfo, QsPositionInfo>>.Null);

                #region Condition Converting Logic

                /// <summary>
                /// Creates an operation call from the conditional control API, given information
                /// about which operation to call and with what arguments.
                /// </summary>
                private TypedExpression CreateControlCall(BuiltIn opInfo, IEnumerable<OpProperty> properties, TypedExpression args, IEnumerable<ResolvedType> typeArgs)
                {
                    var characteristics = new CallableInformation(
                        ResolvedCharacteristics.FromProperties(properties),
                        new InferredCallableInformation(((BuiltInKind.Operation)opInfo.Kind).IsSelfAdjoint, false));

                    var unitType = ResolvedType.New(ResolvedTypeKind.UnitType);
                    var operationType = ResolvedType.New(ResolvedTypeKind.NewOperation(
                        Tuple.Create(args.ResolvedType, unitType),
                        characteristics));

                    // Build the surrounding control call
                    var identifier = new TypedExpression(
                        ExpressionKind.NewIdentifier(
                            Identifier.NewGlobalCallable(opInfo.FullName),
                            typeArgs.Any()
                            ? QsNullable<ImmutableArray<ResolvedType>>.NewValue(typeArgs.ToImmutableArray())
                            : QsNullable<ImmutableArray<ResolvedType>>.Null),
                        typeArgs
                            .Zip(((BuiltInKind.Operation)opInfo.Kind).TypeParameters, (type, param) => Tuple.Create(opInfo.FullName, param, type))
                            .ToImmutableArray(),
                        operationType,
                        new InferredExpressionInformation(false, false),
                        QsNullable<Tuple<QsPositionInfo, QsPositionInfo>>.Null);

                    // Creates type resolutions for the call expression
                    var opTypeArgResolutions = typeArgs
                        .SelectMany(x =>
                            x.Resolution is ResolvedTypeKind.TupleType tup
                            ? tup.Item
                            : ImmutableArray.Create(x))
                        .Where(x => x.Resolution.IsTypeParameter)
                        .Select(x => (x.Resolution as ResolvedTypeKind.TypeParameter).Item)
                        .GroupBy(x => (x.Origin, x.TypeName))
                        .Select(group =>
                        {
                            var typeParam = group.First();
                            return Tuple.Create(typeParam.Origin, typeParam.TypeName, ResolvedType.New(ResolvedTypeKind.NewTypeParameter(typeParam)));
                        })
                        .ToImmutableArray();

                    return new TypedExpression(
                        ExpressionKind.NewCallLikeExpression(identifier, args),
                        opTypeArgResolutions,
                        unitType,
                        new InferredExpressionInformation(false, true),
                        QsNullable<Tuple<QsPositionInfo, QsPositionInfo>>.Null);
                }

                /// <summary>
                /// Creates an operation call from the conditional control API for non-literal Result comparisons.
                /// The equalityScope and inequalityScope cannot both be null.
                /// </summary>
                private TypedExpression CreateApplyConditionallyExpression(TypedExpression conditionExpr1, TypedExpression conditionExpr2, QsScope equalityScope, QsScope inequalityScope)
                {
                    QsCompilerError.Verify(equalityScope != null || inequalityScope != null, $"Cannot have null for both equality and inequality scopes when creating ApplyConditionally expressions.");

                    var (isEqualityValid, equalityId, equalityArgs) = this.IsValidScope(equalityScope);
                    var (isInequaltiyValid, inequalityId, inequalityArgs) = this.IsValidScope(inequalityScope);

                    if (!isEqualityValid && equalityScope != null)
                    {
                        return null; // ToDo: Diagnostic message - equality block exists, but is not valid
                    }

                    if (!isInequaltiyValid && inequalityScope != null)
                    {
                        return null; // ToDo: Diagnostic message - inequality block exists, but is not valid
                    }

                    if (equalityScope == null)
                    {
                        (equalityId, equalityArgs) = this.GetNoOp();
                    }
                    else if (inequalityScope == null)
                    {
                        (inequalityId, inequalityArgs) = this.GetNoOp();
                    }

                    // Get characteristic properties from global id
                    var props = ImmutableHashSet<OpProperty>.Empty;
                    if (equalityId.ResolvedType.Resolution is ResolvedTypeKind.Operation op)
                    {
                        props = op.Item2.Characteristics.GetProperties();
                        if (inequalityId != null && inequalityId.ResolvedType.Resolution is ResolvedTypeKind.Operation defaultOp)
                        {
                            props = props.Intersect(defaultOp.Item2.Characteristics.GetProperties());
                        }
                    }

                    BuiltIn controlOpInfo;
                    (bool adj, bool ctl) = (props.Contains(OpProperty.Adjointable), props.Contains(OpProperty.Controllable));
                    if (adj && ctl)
                    {
                        controlOpInfo = BuiltIn.ApplyConditionallyCA;
                    }
                    else if (adj)
                    {
                        controlOpInfo = BuiltIn.ApplyConditionallyA;
                    }
                    else if (ctl)
                    {
                        controlOpInfo = BuiltIn.ApplyConditionallyC;
                    }
                    else
                    {
                        controlOpInfo = BuiltIn.ApplyConditionally;
                    }

                    // Takes a single TypedExpression of type Result and puts in into a
                    // value array expression with the given expression as its only item.
                    static TypedExpression BoxResultInArray(TypedExpression expression) =>
                        new TypedExpression(
                            ExpressionKind.NewValueArray(ImmutableArray.Create(expression)),
                            TypeArgsResolution.Empty,
                            ResolvedType.New(ResolvedTypeKind.NewArrayType(ResolvedType.New(ResolvedTypeKind.Result))),
                            new InferredExpressionInformation(false, expression.InferredInformation.HasLocalQuantumDependency),
                            QsNullable<Tuple<QsPositionInfo, QsPositionInfo>>.Null);

                    var equality = this.CreateValueTupleExpression(equalityId, equalityArgs);
                    var inequality = this.CreateValueTupleExpression(inequalityId, inequalityArgs);
                    var controlArgs = this.CreateValueTupleExpression(
                        BoxResultInArray(conditionExpr1),
                        BoxResultInArray(conditionExpr2),
                        equality,
                        inequality);
                    var targetArgsTypes = ImmutableArray.Create(equalityArgs.ResolvedType, inequalityArgs.ResolvedType);

                    return this.CreateControlCall(controlOpInfo, props, controlArgs, targetArgsTypes);
                }

                /// <summary>
                /// Creates an operation call from the conditional control API for Result literal comparisons.
                /// </summary>
                private TypedExpression CreateApplyIfExpression(QsResult result, TypedExpression conditionExpression, QsScope conditionScope, QsScope defaultScope)
                {
                    var (isConditionValid, conditionId, conditionArgs) = this.IsValidScope(conditionScope);
                    var (isDefaultValid, defaultId, defaultArgs) = this.IsValidScope(defaultScope);

                    BuiltIn controlOpInfo;
                    TypedExpression controlArgs;
                    ImmutableArray<ResolvedType> targetArgsTypes;

                    var props = ImmutableHashSet<OpProperty>.Empty;

                    if (isConditionValid)
                    {
                        // Get characteristic properties from global id
                        if (conditionId.ResolvedType.Resolution is ResolvedTypeKind.Operation op)
                        {
                            props = op.Item2.Characteristics.GetProperties();
                            if (defaultId != null && defaultId.ResolvedType.Resolution is ResolvedTypeKind.Operation defaultOp)
                            {
                                props = props.Intersect(defaultOp.Item2.Characteristics.GetProperties());
                            }
                        }

                        (bool adj, bool ctl) = (props.Contains(OpProperty.Adjointable), props.Contains(OpProperty.Controllable));

                        if (isDefaultValid)
                        {
                            if (adj && ctl)
                            {
                                controlOpInfo = BuiltIn.ApplyIfElseRCA;
                            }
                            else if (adj)
                            {
                                controlOpInfo = BuiltIn.ApplyIfElseRA;
                            }
                            else if (ctl)
                            {
                                controlOpInfo = BuiltIn.ApplyIfElseRC;
                            }
                            else
                            {
                                controlOpInfo = BuiltIn.ApplyIfElseR;
                            }

                            (TypedExpression, ImmutableArray<ResolvedType>) GetArgs(TypedExpression zeroId, TypedExpression zeroArgs, TypedExpression oneId, TypedExpression oneArgs) =>
                                (this.CreateValueTupleExpression(
                                    conditionExpression,
                                    this.CreateValueTupleExpression(zeroId, zeroArgs),
                                    this.CreateValueTupleExpression(oneId, oneArgs)),

                                ImmutableArray.Create(zeroArgs.ResolvedType, oneArgs.ResolvedType));

                            (controlArgs, targetArgsTypes) = (result == QsResult.Zero)
                                ? GetArgs(conditionId, conditionArgs, defaultId, defaultArgs)
                                : GetArgs(defaultId, defaultArgs, conditionId, conditionArgs);
                        }
                        else if (defaultScope == null)
                        {
                            if (adj && ctl)
                            {
                                controlOpInfo = (result == QsResult.Zero)
                                ? BuiltIn.ApplyIfZeroCA
                                : BuiltIn.ApplyIfOneCA;
                            }
                            else if (adj)
                            {
                                controlOpInfo = (result == QsResult.Zero)
                                ? BuiltIn.ApplyIfZeroA
                                : BuiltIn.ApplyIfOneA;
                            }
                            else if (ctl)
                            {
                                controlOpInfo = (result == QsResult.Zero)
                                ? BuiltIn.ApplyIfZeroC
                                : BuiltIn.ApplyIfOneC;
                            }
                            else
                            {
                                controlOpInfo = (result == QsResult.Zero)
                                ? BuiltIn.ApplyIfZero
                                : BuiltIn.ApplyIfOne;
                            }

                            controlArgs = this.CreateValueTupleExpression(
                                conditionExpression,
                                this.CreateValueTupleExpression(conditionId, conditionArgs));

                            targetArgsTypes = ImmutableArray.Create(conditionArgs.ResolvedType);
                        }
                        else
                        {
                            return null; // ToDo: Diagnostic message - default block exists, but is not valid
                        }
                    }
                    else
                    {
                        return null; // ToDo: Diagnostic message - condition block not valid
                    }

                    return this.CreateControlCall(controlOpInfo, props, controlArgs, targetArgsTypes);
                }

                /// <summary>
                /// Takes an expression that is the call to a conditional control API operation and the original statement,
                /// and creates a statement from the given expression.
                /// </summary>
                private QsStatement CreateControlStatement(QsStatement statement, TypedExpression callExpression)
                {
                    if (callExpression != null)
                    {
                        return new QsStatement(
                            QsStatementKind.NewQsExpressionStatement(callExpression),
                            statement.SymbolDeclarations,
                            QsNullable<QsLocation>.Null,
                            statement.Comments);
                    }
                    else
                    {
                        // ToDo: add diagnostic message here
                        return statement; // If the blocks can't be converted, return the original
                    }
                }

                /// <summary>
                /// Converts a conditional statement to an operation call from the conditional control API.
                /// </summary>
                private QsStatement ConvertConditionalToControlCall(QsStatement statement)
                {
                    var (isCondition, condition, conditionScope, defaultScope) = this.IsConditionWithSingleBlock(statement);

                    if (isCondition)
                    {
                        if (this.IsConditionedOnResultLiteralExpression(condition, out var literal, out var conditionExpression))
                        {
                            return this.CreateControlStatement(statement, this.CreateApplyIfExpression(literal, conditionExpression, conditionScope, defaultScope));
                        }
                        else if (this.IsConditionedOnResultEqualityExpression(condition, out var lhsConditionExpression, out var rhsConditionExpression))
                        {
                            return this.CreateControlStatement(statement, this.CreateApplyConditionallyExpression(lhsConditionExpression, rhsConditionExpression, conditionScope, defaultScope));
                        }
                        else if (this.IsConditionedOnResultInequalityExpression(condition, out lhsConditionExpression, out rhsConditionExpression))
                        {
                            // The scope arguments are reversed to account for the negation of the NEQ
                            return this.CreateControlStatement(statement, this.CreateApplyConditionallyExpression(lhsConditionExpression, rhsConditionExpression, defaultScope, conditionScope));
                        }

                        // ToDo: Diagnostic message
                        return statement; // The condition does not fit a supported format.
                    }
                    else
                    {
                        // ToDo: Diagnostic message
                        return statement; // The reshaping of the conditional did not succeed.
                    }
                }

                #endregion

                #region Condition Checking Logic

                /// <summary>
                /// Checks if the statement is a condition statement that only has one conditional block in it (default blocks are optional).
                /// If it is, returns true along with the condition, the body of the conditional block, and, optionally, the body of the
                /// default block, otherwise returns false with nulls. If there is no default block, the last value of the return tuple will be null.
                /// </summary>
                private (bool, TypedExpression, QsScope, QsScope) IsConditionWithSingleBlock(QsStatement statement)
                {
                    if (statement.Statement is QsStatementKind.QsConditionalStatement condition && condition.Item.ConditionalBlocks.Length == 1)
                    {
                        return (true, condition.Item.ConditionalBlocks[0].Item1, condition.Item.ConditionalBlocks[0].Item2.Body, condition.Item.Default.ValueOr(null)?.Body);
                    }

                    return (false, null, null, null);
                }

                /// <summary>
                /// Checks if the expression is an equality or inequality comparison where one side is a
                /// Result literal. If it is, returns true along with the Result literal and the other
                /// expression in the (in)equality, otherwise returns false with nulls. If it is an
                /// inequality, the returned result value will be the opposite of the result literal found.
                /// </summary>
                private bool IsConditionedOnResultLiteralExpression(TypedExpression expression, out QsResult literal, out TypedExpression conditionExpression)
                {
                    literal = null;
                    conditionExpression = null;

                    if (expression.Expression is ExpressionKind.EQ eq)
                    {
                        if (eq.Item1.Expression is ExpressionKind.ResultLiteral literal1)
                        {
                            literal = literal1.Item;
                            conditionExpression = eq.Item2;
                            return true;
                        }
                        else if (eq.Item2.Expression is ExpressionKind.ResultLiteral literal2)
                        {
                            literal = literal2.Item;
                            conditionExpression = eq.Item1;
                            return true;
                        }
                    }
                    else if (expression.Expression is ExpressionKind.NEQ neq)
                    {
                        static QsResult FlipResult(QsResult result) => result.IsZero ? QsResult.One : QsResult.Zero;

                        if (neq.Item1.Expression is ExpressionKind.ResultLiteral literal1)
                        {
                            literal = FlipResult(literal1.Item);
                            conditionExpression = neq.Item2;
                            return true;
                        }
                        else if (neq.Item2.Expression is ExpressionKind.ResultLiteral literal2)
                        {
                            literal = FlipResult(literal2.Item);
                            conditionExpression = neq.Item1;
                            return true;
                        }
                    }

                    return false;
                }

                /// <summary>
                /// Checks if the expression is an equality comparison between two Result-typed expressions.
                /// If it is, returns true along with the two expressions, otherwise returns false with nulls.
                /// </summary>
                private bool IsConditionedOnResultEqualityExpression(TypedExpression expression, out TypedExpression lhs, out TypedExpression rhs)
                {
                    lhs = null;
                    rhs = null;

                    if (expression.Expression is ExpressionKind.EQ eq
                        && eq.Item1.ResolvedType.Resolution == ResolvedTypeKind.Result
                        && eq.Item2.ResolvedType.Resolution == ResolvedTypeKind.Result)
                    {
                        lhs = eq.Item1;
                        rhs = eq.Item2;
                        return true;
                    }

                    return false;
                }

                /// <summary>
                /// Checks if the expression is an inequality comparison between two Result-typed expressions.
                /// If it is, returns true along with the two expressions, otherwise returns false with nulls.
                /// </summary>
                private bool IsConditionedOnResultInequalityExpression(TypedExpression expression, out TypedExpression lhs, out TypedExpression rhs)
                {
                    lhs = null;
                    rhs = null;

                    if (expression.Expression is ExpressionKind.NEQ neq
                        && neq.Item1.ResolvedType.Resolution == ResolvedTypeKind.Result
                        && neq.Item2.ResolvedType.Resolution == ResolvedTypeKind.Result)
                    {
                        lhs = neq.Item1;
                        rhs = neq.Item2;
                        return true;
                    }

                    return false;
                }

                #endregion

                public override QsScope OnScope(QsScope scope)
                {
                    var parentSymbols = this.OnLocalDeclarations(scope.KnownSymbols);
                    var statements = new List<QsStatement>();

                    foreach (var statement in scope.Statements)
                    {
                        if (statement.Statement is QsStatementKind.QsConditionalStatement)
                        {
                            var stm = this.OnStatement(statement);
                            stm = this.ConvertConditionalToControlCall(stm);
                            statements.Add(stm);
                        }
                        else
                        {
                            statements.Add(this.OnStatement(statement));
                        }
                    }

                    return new QsScope(statements.ToImmutableArray(), parentSymbols);
                }
            }
        }
    }

    internal static class LiftConditionBlocks
    {
        public static QsCompilation Apply(QsCompilation compilation) =>
            new LiftContent().OnCompilation(compilation);

        private class LiftContent : ContentLifting.LiftContent<LiftContent.TransformationState>
        {
            internal class TransformationState : ContentLifting.LiftContent.TransformationState
            {
                internal bool IsConditionLiftable = false;
            }

            public LiftContent() : base(new TransformationState())
            {
                this.StatementKinds = new StatementKindTransformation(this);
            }

            private new class StatementKindTransformation : ContentLifting.LiftContent<TransformationState>.StatementKindTransformation
            {
                public StatementKindTransformation(SyntaxTreeTransformation<TransformationState> parent) : base(parent)
                {
                }

                private bool IsScopeSingleCall(QsScope contents)
                {
                    if (contents.Statements.Length != 1)
                    {
                        return false;
                    }

                    return contents.Statements[0].Statement is QsStatementKind.QsExpressionStatement expr
                           && expr.Item.Expression is ExpressionKind.CallLikeExpression call
                           && call.Item1.ResolvedType.Resolution.IsOperation
                           && call.Item1.Expression is ExpressionKind.Identifier
                           && !TypedExpression.IsPartialApplication(expr.Item.Expression);
                }

                public override QsStatementKind OnConditionalStatement(QsConditionalStatement stm)
                {
                    var contextIsConditionLiftable = this.SharedState.IsConditionLiftable;
                    this.SharedState.IsConditionLiftable = true;

                    var newConditionBlocks = new List<Tuple<TypedExpression, QsPositionedBlock>>();
                    var generatedOperations = new List<QsCallable>();
                    foreach (var conditionBlock in stm.ConditionalBlocks)
                    {
                        var contextValidScope = this.SharedState.IsValidScope;
                        var contextParams = this.SharedState.GeneratedOpParams;

                        this.SharedState.IsValidScope = true;
                        this.SharedState.GeneratedOpParams = conditionBlock.Item2.Body.KnownSymbols.Variables;

                        var (expr, block) = this.OnPositionedBlock(QsNullable<TypedExpression>.NewValue(conditionBlock.Item1), conditionBlock.Item2);

                        // ToDo: Reduce the number of unnecessary generated operations by generalizing
                        // the condition logic for the conversion and using that condition here
                        // var (isExprCondition, _, _) = IsConditionedOnResultLiteralExpression(expr.Item);

                        if (this.IsScopeSingleCall(block.Body))
                        {
                            newConditionBlocks.Add(Tuple.Create(expr.Item, block));
                        }
                        // ToDo: We may want to prevent empty blocks from getting lifted
                        // else if (block.Body.Statements.Length > 0)
                        else
                        {
                            // Lift the scope to its own operation
                            if (this.SharedState.LiftBody(block.Body, out var callable, out var call))
                            {
                                block = new QsPositionedBlock(
                                    new QsScope(ImmutableArray.Create(call), block.Body.KnownSymbols),
                                    block.Location,
                                    block.Comments);
                                newConditionBlocks.Add(Tuple.Create(expr.Item, block));
                                generatedOperations.Add(callable);
                            }
                            else
                            {
                                this.SharedState.IsConditionLiftable = false;
                            }
                        }

                        this.SharedState.GeneratedOpParams = contextParams;
                        this.SharedState.IsValidScope = contextValidScope;

                        if (!this.SharedState.IsConditionLiftable)
                        {
                            break;
                        }
                    }

                    var newDefault = QsNullable<QsPositionedBlock>.Null;
                    if (this.SharedState.IsConditionLiftable && stm.Default.IsValue)
                    {
                        var contextValidScope = this.SharedState.IsValidScope;
                        var contextParams = this.SharedState.GeneratedOpParams;

                        this.SharedState.IsValidScope = true;
                        this.SharedState.GeneratedOpParams = stm.Default.Item.Body.KnownSymbols.Variables;

                        var (_, block) = this.OnPositionedBlock(QsNullable<TypedExpression>.Null, stm.Default.Item);

                        if (this.IsScopeSingleCall(block.Body))
                        {
                            newDefault = QsNullable<QsPositionedBlock>.NewValue(block);
                        }
                        // ToDo: We may want to prevent empty blocks from getting lifted
                        // else if (block.Body.Statements.Length > 0)
                        else
                        {
                            // Lift the scope to its own operation
                            if (this.SharedState.LiftBody(block.Body, out var callable, out var call))
                            {
                                block = new QsPositionedBlock(
                                    new QsScope(ImmutableArray.Create(call), block.Body.KnownSymbols),
                                    block.Location,
                                    block.Comments);
                                newDefault = QsNullable<QsPositionedBlock>.NewValue(block);
                                generatedOperations.Add(callable);
                            }
                            else
                            {
                                this.SharedState.IsConditionLiftable = false;
                            }
                        }

                        this.SharedState.GeneratedOpParams = contextParams;
                        this.SharedState.IsValidScope = contextValidScope;
                    }

                    if (this.SharedState.IsConditionLiftable)
                    {
                        this.SharedState.GeneratedOperations.AddRange(generatedOperations);
                    }

                    var rtrn = this.SharedState.IsConditionLiftable
                        ? QsStatementKind.NewQsConditionalStatement(
                          new QsConditionalStatement(newConditionBlocks.ToImmutableArray(), newDefault))
                        : QsStatementKind.NewQsConditionalStatement(
                          new QsConditionalStatement(stm.ConditionalBlocks, stm.Default));

                    this.SharedState.IsConditionLiftable = contextIsConditionLiftable;

                    return rtrn;
                }
            }
        }
    }
}<|MERGE_RESOLUTION|>--- conflicted
+++ resolved
@@ -6,9 +6,9 @@
 using System.Collections.Immutable;
 using System.Linq;
 using Microsoft.Quantum.QsCompiler.DataTypes;
+using Microsoft.Quantum.QsCompiler.DependencyAnalysis;
 using Microsoft.Quantum.QsCompiler.SyntaxTokens;
 using Microsoft.Quantum.QsCompiler.SyntaxTree;
-using Microsoft.Quantum.QsCompiler.DependencyAnalysis;
 using Microsoft.Quantum.QsCompiler.Transformations.Core;
 
 namespace Microsoft.Quantum.QsCompiler.Transformations.ClassicallyControlled
@@ -290,17 +290,6 @@
                         && !TypedExpression.IsPartialApplication(expr.Item.Expression)
                         && call.Item1.Expression is ExpressionKind.Identifier)
                     {
-<<<<<<< HEAD
-=======
-                        // We are dissolving the application of arguments here, so the call's type argument
-                        // resolutions have to be moved to the 'identifier' sub expression.
-
-                        var callTypeArguments = expr.Item.TypeArguments;
-                        var idTypeArguments = call.Item1.TypeArguments;
-                        var combinedTypeArguments = this.GetCombinedTypeResolution(callTypeArguments, idTypeArguments);
-
-                        // This relies on global callables being the only things that have type parameters.
->>>>>>> 98c5b890
                         var newCallIdentifier = call.Item1;
                         var callTypeArguments = expr.Item.TypeParameterResolutions;
 
@@ -309,18 +298,16 @@
                             && id.Item1 is Identifier.GlobalCallable global
                             && callTypeArguments.Any())
                         {
-<<<<<<< HEAD
                             // We are dissolving the application of arguments here, so the call's type argument
                             // resolutions have to be moved to the 'identifier' sub expression.
-                            var combined = TypeParamUtils.TryCombineTypeResolutionsForTarget(global.Item,
+                            var combined = TypeParamUtils.TryCombineTypeResolutionsForTarget(
+                                global.Item,
                                 out var combinedTypeArguments,
-                                newCallIdentifier.TypeParameterResolutions, callTypeArguments);
+                                newCallIdentifier.TypeParameterResolutions,
+                                callTypeArguments);
                             QsCompilerError.Verify(combined, "failed to combine type parameter resolution");
 
-                            var globalCallable = SharedState.Compilation.Namespaces
-=======
                             var globalCallable = this.SharedState.Compilation.Namespaces
->>>>>>> 98c5b890
                                 .Where(ns => ns.Name.Equals(global.Item.Namespace))
                                 .Callables()
                                 .FirstOrDefault(c => c.FullName.Name.Equals(global.Item.Name));
