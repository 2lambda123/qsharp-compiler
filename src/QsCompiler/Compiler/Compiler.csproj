--- conflicted
+++ resolved
@@ -19,13 +19,10 @@
     <PackageReference Include="Newtonsoft.Json.Bson" Version="1.0.2" />
     <PackageReference Include="System.CodeDom" Version="5.0.0" />
   </ItemGroup>
-<<<<<<< HEAD
-=======
 
   <ItemGroup>
     <AssemblyAttribute Include="System.Runtime.CompilerServices.InternalsVisibleTo">
       <_Parameter1>Tests.Microsoft.Quantum.QsCompiler$(PublicKeySuffix)</_Parameter1>
     </AssemblyAttribute>
   </ItemGroup>
->>>>>>> 6f7aeff5
 </Project>