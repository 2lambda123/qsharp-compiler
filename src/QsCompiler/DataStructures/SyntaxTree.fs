--- conflicted
+++ resolved
@@ -884,19 +884,11 @@
 
     member this.WithSource source = { this with Source = source }
 
-<<<<<<< HEAD
     [<Newtonsoft.Json.JsonIgnore>]
     member this.IsIntrinsic = this.Signature.Information.InferredInformation.IsIntrinsic
 
     [<Newtonsoft.Json.JsonIgnore>]
     member this.IsSelfAdjoint = this.Signature.Information.InferredInformation.IsSelfAdjoint
-
-    // TODO: RELEASE 2021-07: Remove QsCallable.SourceFile.
-    [<Obsolete "Replaced by Source.">]
-    member this.SourceFile = Source.assemblyOrCodeFile this.Source
-
-=======
->>>>>>> 1fd018a6
 
 /// used to represent the named and anonymous items in a user defined type
 type QsTypeItem =
