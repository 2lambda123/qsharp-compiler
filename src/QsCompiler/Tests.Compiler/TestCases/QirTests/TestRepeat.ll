define internal i64 @Microsoft__Quantum__Testing__QIR__TestRepeat__body(%Qubit* %q) {
entry:
  %n = alloca i64, align 8
  store i64 0, i64* %n, align 4
  br label %repeat__1

repeat__1:                                        ; preds = %continue__1, %entry
  call void @__quantum__qis__t__body(%Qubit* %q)
  call void @__quantum__qis__x__body(%Qubit* %q)
  call void @__quantum__qis__t__adj(%Qubit* %q)
  call void @__quantum__qis__h__body(%Qubit* %q)
  %name = call %String* @__quantum__rt__string_create(i8* getelementptr inbounds ([7 x i8], [7 x i8]* @0, i32 0, i32 0))
  %0 = call %String* @__quantum__rt__string_create(i8* getelementptr inbounds ([1 x i8], [1 x i8]* @1, i32 0, i32 0))
  %1 = call { double, %String* }* @Microsoft__Quantum__Testing__QIR__Energy__body(double 0.000000e+00, %String* %0)
  %res = alloca { double, %String* }*, align 8
  store { double, %String* }* %1, { double, %String* }** %res, align 8
  %2 = bitcast { double, %String* }* %1 to %Tuple*
  call void @__quantum__rt__tuple_update_alias_count(%Tuple* %2, i32 1)
  call void @__quantum__rt__tuple_update_alias_count(%Tuple* %2, i32 -1)
  %3 = call %Tuple* @__quantum__rt__tuple_copy(%Tuple* %2, i1 false)
  %4 = bitcast %Tuple* %3 to { double, %String* }*
  %5 = getelementptr inbounds { double, %String* }, { double, %String* }* %4, i32 0, i32 1
  call void @__quantum__rt__string_update_reference_count(%String* %name, i32 1)
  %6 = load %String*, %String** %5, align 8
  call void @__quantum__rt__string_update_reference_count(%String* %6, i32 -1)
  store %String* %name, %String** %5, align 8
  call void @__quantum__rt__tuple_update_alias_count(%Tuple* %3, i32 1)
  store { double, %String* }* %4, { double, %String* }** %res, align 8
  %7 = load i64, i64* %n, align 4
  %8 = add i64 %7, 1
  store i64 %8, i64* %n, align 4
  br label %until__1

until__1:                                         ; preds = %repeat__1
  %9 = call %Result* @__quantum__qis__mz(%Qubit* %q)
  %10 = call %Result* @__quantum__rt__result_get_zero()
  %11 = call i1 @__quantum__rt__result_equal(%Result* %9, %Result* %10)
  call void @__quantum__rt__string_update_reference_count(%String* %name, i32 1)
  call void @__quantum__rt__tuple_update_reference_count(%Tuple* %3, i32 1)
  br i1 %11, label %rend__1, label %fixup__1

fixup__1:                                         ; preds = %until__1
  %12 = icmp sgt i64 %8, 100
  br i1 %12, label %then0__1, label %continue__1

then0__1:                                         ; preds = %fixup__1
<<<<<<< HEAD
  %16 = call %String* @__quantum__rt__string_create(i8* getelementptr inbounds ([20 x i8], [20 x i8]* @1, i32 0, i32 0))
  call void @__quantum__rt__tuple_update_alias_count(%Tuple* %5, i32 -1)
  call void @__quantum__rt__string_update_reference_count(%String* %name, i32 -1)
  call void @__quantum__rt__string_update_reference_count(%String* %0, i32 -1)
  call void @__quantum__rt__string_update_reference_count(%String* %4, i32 -1)
  call void @__quantum__rt__tuple_update_reference_count(%Tuple* %2, i32 -1)
  call void @__quantum__rt__tuple_update_reference_count(%Tuple* %2, i32 -1)
  call void @__quantum__rt__string_update_reference_count(%String* %name, i32 -1)
  call void @__quantum__rt__tuple_update_reference_count(%Tuple* %5, i32 -1)
  call void @__quantum__rt__string_update_reference_count(%String* %9, i32 -1)
  call void @__quantum__rt__tuple_update_reference_count(%Tuple* %5, i32 -1)
  call void @__quantum__rt__result_update_reference_count(%Result* %12, i32 -1)
  call void @__quantum__rt__string_update_reference_count(%String* %name, i32 -1)
  call void @__quantum__rt__tuple_update_reference_count(%Tuple* %5, i32 -1)
  call void @__quantum__rt__fail(%String* %16)
  unreachable

continue__1:                                      ; preds = %fixup__1
  call void @__quantum__rt__tuple_update_alias_count(%Tuple* %5, i32 -1)
  %17 = call %Tuple* @__quantum__rt__tuple_copy(%Tuple* %5, i1 false)
  %18 = icmp ne %Tuple* %5, %17
  %19 = bitcast %Tuple* %17 to { double, %String* }*
  %20 = getelementptr inbounds { double, %String* }, { double, %String* }* %19, i32 0, i32 1
  %21 = call %String* @__quantum__rt__string_create(i8* null)
  call void @__quantum__rt__string_update_reference_count(%String* %21, i32 1)
  %22 = load %String*, %String** %20, align 8
  br i1 %18, label %condContinue__2, label %condFalse__2

condFalse__2:                                     ; preds = %continue__1
  call void @__quantum__rt__string_update_reference_count(%String* %21, i32 1)
  call void @__quantum__rt__string_update_reference_count(%String* %22, i32 -1)
  br label %condContinue__2

condContinue__2:                                  ; preds = %condFalse__2, %continue__1
  store %String* %21, %String** %20, align 8
  call void @__quantum__rt__tuple_update_reference_count(%Tuple* %17, i32 1)
  call void @__quantum__rt__tuple_update_alias_count(%Tuple* %17, i32 1)
  store { double, %String* }* %19, { double, %String* }** %res, align 8
  call void @__quantum__rt__tuple_update_alias_count(%Tuple* %17, i32 -1)
  call void @__quantum__rt__string_update_reference_count(%String* %name, i32 -1)
  call void @__quantum__rt__string_update_reference_count(%String* %0, i32 -1)
  call void @__quantum__rt__string_update_reference_count(%String* %4, i32 -1)
  call void @__quantum__rt__tuple_update_reference_count(%Tuple* %2, i32 -1)
  call void @__quantum__rt__tuple_update_reference_count(%Tuple* %2, i32 -1)
  call void @__quantum__rt__string_update_reference_count(%String* %name, i32 -1)
  call void @__quantum__rt__tuple_update_reference_count(%Tuple* %5, i32 -1)
  call void @__quantum__rt__string_update_reference_count(%String* %9, i32 -1)
  call void @__quantum__rt__tuple_update_reference_count(%Tuple* %5, i32 -1)
  call void @__quantum__rt__result_update_reference_count(%Result* %12, i32 -1)
  call void @__quantum__rt__tuple_update_reference_count(%Tuple* %5, i32 -1)
  call void @__quantum__rt__string_update_reference_count(%String* %21, i32 -1)
  call void @__quantum__rt__string_update_reference_count(%String* %22, i32 -1)
  call void @__quantum__rt__tuple_update_reference_count(%Tuple* %17, i32 -1)
  call void @__quantum__rt__string_update_reference_count(%String* %21, i32 -1)
  call void @__quantum__rt__tuple_update_reference_count(%Tuple* %17, i32 -1)
=======
  %13 = call %String* @__quantum__rt__string_create(i8* getelementptr inbounds ([20 x i8], [20 x i8]* @2, i32 0, i32 0))
  call void @__quantum__rt__tuple_update_alias_count(%Tuple* %3, i32 -1)
  call void @__quantum__rt__string_update_reference_count(%String* %name, i32 -1)
  call void @__quantum__rt__string_update_reference_count(%String* %0, i32 -1)
  call void @__quantum__rt__tuple_update_reference_count(%Tuple* %2, i32 -1)
  call void @__quantum__rt__string_update_reference_count(%String* %name, i32 -1)
  call void @__quantum__rt__tuple_update_reference_count(%Tuple* %3, i32 -1)
  call void @__quantum__rt__result_update_reference_count(%Result* %9, i32 -1)
  call void @__quantum__rt__string_update_reference_count(%String* %name, i32 -1)
  call void @__quantum__rt__tuple_update_reference_count(%Tuple* %3, i32 -1)
  call void @__quantum__rt__fail(%String* %13)
  unreachable

continue__1:                                      ; preds = %fixup__1
  call void @__quantum__rt__tuple_update_alias_count(%Tuple* %3, i32 -1)
  %14 = call %Tuple* @__quantum__rt__tuple_copy(%Tuple* %3, i1 false)
  %15 = bitcast %Tuple* %14 to { double, %String* }*
  %16 = getelementptr inbounds { double, %String* }, { double, %String* }* %15, i32 0, i32 1
  %17 = call %String* @__quantum__rt__string_create(i8* getelementptr inbounds ([1 x i8], [1 x i8]* @1, i32 0, i32 0))
  %18 = load %String*, %String** %16, align 8
  call void @__quantum__rt__string_update_reference_count(%String* %18, i32 -1)
  store %String* %17, %String** %16, align 8
  call void @__quantum__rt__tuple_update_alias_count(%Tuple* %14, i32 1)
  store { double, %String* }* %15, { double, %String* }** %res, align 8
  call void @__quantum__rt__tuple_update_alias_count(%Tuple* %14, i32 -1)
  call void @__quantum__rt__string_update_reference_count(%String* %name, i32 -1)
  call void @__quantum__rt__string_update_reference_count(%String* %0, i32 -1)
  call void @__quantum__rt__tuple_update_reference_count(%Tuple* %2, i32 -1)
  call void @__quantum__rt__string_update_reference_count(%String* %name, i32 -1)
  call void @__quantum__rt__tuple_update_reference_count(%Tuple* %3, i32 -1)
  call void @__quantum__rt__result_update_reference_count(%Result* %9, i32 -1)
  call void @__quantum__rt__tuple_update_reference_count(%Tuple* %3, i32 -1)
  call void @__quantum__rt__string_update_reference_count(%String* %17, i32 -1)
  call void @__quantum__rt__tuple_update_reference_count(%Tuple* %14, i32 -1)
>>>>>>> 6f7aeff5
  br label %repeat__1

rend__1:                                          ; preds = %until__1
  call void @__quantum__rt__tuple_update_alias_count(%Tuple* %3, i32 -1)
  call void @__quantum__rt__string_update_reference_count(%String* %name, i32 -1)
  call void @__quantum__rt__string_update_reference_count(%String* %0, i32 -1)
  call void @__quantum__rt__tuple_update_reference_count(%Tuple* %2, i32 -1)
  call void @__quantum__rt__string_update_reference_count(%String* %name, i32 -1)
  call void @__quantum__rt__tuple_update_reference_count(%Tuple* %3, i32 -1)
  call void @__quantum__rt__result_update_reference_count(%Result* %9, i32 -1)
  call void @__quantum__rt__string_update_reference_count(%String* %name, i32 -1)
<<<<<<< HEAD
  call void @__quantum__rt__tuple_update_reference_count(%Tuple* %5, i32 -1)
  %23 = load i64, i64* %n, align 4
  ret i64 %23
=======
  call void @__quantum__rt__tuple_update_reference_count(%Tuple* %3, i32 -1)
  %19 = load i64, i64* %n, align 4
  ret i64 %19
>>>>>>> 6f7aeff5
}<|MERGE_RESOLUTION|>--- conflicted
+++ resolved
@@ -44,63 +44,6 @@
   br i1 %12, label %then0__1, label %continue__1
 
 then0__1:                                         ; preds = %fixup__1
-<<<<<<< HEAD
-  %16 = call %String* @__quantum__rt__string_create(i8* getelementptr inbounds ([20 x i8], [20 x i8]* @1, i32 0, i32 0))
-  call void @__quantum__rt__tuple_update_alias_count(%Tuple* %5, i32 -1)
-  call void @__quantum__rt__string_update_reference_count(%String* %name, i32 -1)
-  call void @__quantum__rt__string_update_reference_count(%String* %0, i32 -1)
-  call void @__quantum__rt__string_update_reference_count(%String* %4, i32 -1)
-  call void @__quantum__rt__tuple_update_reference_count(%Tuple* %2, i32 -1)
-  call void @__quantum__rt__tuple_update_reference_count(%Tuple* %2, i32 -1)
-  call void @__quantum__rt__string_update_reference_count(%String* %name, i32 -1)
-  call void @__quantum__rt__tuple_update_reference_count(%Tuple* %5, i32 -1)
-  call void @__quantum__rt__string_update_reference_count(%String* %9, i32 -1)
-  call void @__quantum__rt__tuple_update_reference_count(%Tuple* %5, i32 -1)
-  call void @__quantum__rt__result_update_reference_count(%Result* %12, i32 -1)
-  call void @__quantum__rt__string_update_reference_count(%String* %name, i32 -1)
-  call void @__quantum__rt__tuple_update_reference_count(%Tuple* %5, i32 -1)
-  call void @__quantum__rt__fail(%String* %16)
-  unreachable
-
-continue__1:                                      ; preds = %fixup__1
-  call void @__quantum__rt__tuple_update_alias_count(%Tuple* %5, i32 -1)
-  %17 = call %Tuple* @__quantum__rt__tuple_copy(%Tuple* %5, i1 false)
-  %18 = icmp ne %Tuple* %5, %17
-  %19 = bitcast %Tuple* %17 to { double, %String* }*
-  %20 = getelementptr inbounds { double, %String* }, { double, %String* }* %19, i32 0, i32 1
-  %21 = call %String* @__quantum__rt__string_create(i8* null)
-  call void @__quantum__rt__string_update_reference_count(%String* %21, i32 1)
-  %22 = load %String*, %String** %20, align 8
-  br i1 %18, label %condContinue__2, label %condFalse__2
-
-condFalse__2:                                     ; preds = %continue__1
-  call void @__quantum__rt__string_update_reference_count(%String* %21, i32 1)
-  call void @__quantum__rt__string_update_reference_count(%String* %22, i32 -1)
-  br label %condContinue__2
-
-condContinue__2:                                  ; preds = %condFalse__2, %continue__1
-  store %String* %21, %String** %20, align 8
-  call void @__quantum__rt__tuple_update_reference_count(%Tuple* %17, i32 1)
-  call void @__quantum__rt__tuple_update_alias_count(%Tuple* %17, i32 1)
-  store { double, %String* }* %19, { double, %String* }** %res, align 8
-  call void @__quantum__rt__tuple_update_alias_count(%Tuple* %17, i32 -1)
-  call void @__quantum__rt__string_update_reference_count(%String* %name, i32 -1)
-  call void @__quantum__rt__string_update_reference_count(%String* %0, i32 -1)
-  call void @__quantum__rt__string_update_reference_count(%String* %4, i32 -1)
-  call void @__quantum__rt__tuple_update_reference_count(%Tuple* %2, i32 -1)
-  call void @__quantum__rt__tuple_update_reference_count(%Tuple* %2, i32 -1)
-  call void @__quantum__rt__string_update_reference_count(%String* %name, i32 -1)
-  call void @__quantum__rt__tuple_update_reference_count(%Tuple* %5, i32 -1)
-  call void @__quantum__rt__string_update_reference_count(%String* %9, i32 -1)
-  call void @__quantum__rt__tuple_update_reference_count(%Tuple* %5, i32 -1)
-  call void @__quantum__rt__result_update_reference_count(%Result* %12, i32 -1)
-  call void @__quantum__rt__tuple_update_reference_count(%Tuple* %5, i32 -1)
-  call void @__quantum__rt__string_update_reference_count(%String* %21, i32 -1)
-  call void @__quantum__rt__string_update_reference_count(%String* %22, i32 -1)
-  call void @__quantum__rt__tuple_update_reference_count(%Tuple* %17, i32 -1)
-  call void @__quantum__rt__string_update_reference_count(%String* %21, i32 -1)
-  call void @__quantum__rt__tuple_update_reference_count(%Tuple* %17, i32 -1)
-=======
   %13 = call %String* @__quantum__rt__string_create(i8* getelementptr inbounds ([20 x i8], [20 x i8]* @2, i32 0, i32 0))
   call void @__quantum__rt__tuple_update_alias_count(%Tuple* %3, i32 -1)
   call void @__quantum__rt__string_update_reference_count(%String* %name, i32 -1)
@@ -135,7 +78,6 @@
   call void @__quantum__rt__tuple_update_reference_count(%Tuple* %3, i32 -1)
   call void @__quantum__rt__string_update_reference_count(%String* %17, i32 -1)
   call void @__quantum__rt__tuple_update_reference_count(%Tuple* %14, i32 -1)
->>>>>>> 6f7aeff5
   br label %repeat__1
 
 rend__1:                                          ; preds = %until__1
@@ -147,13 +89,7 @@
   call void @__quantum__rt__tuple_update_reference_count(%Tuple* %3, i32 -1)
   call void @__quantum__rt__result_update_reference_count(%Result* %9, i32 -1)
   call void @__quantum__rt__string_update_reference_count(%String* %name, i32 -1)
-<<<<<<< HEAD
-  call void @__quantum__rt__tuple_update_reference_count(%Tuple* %5, i32 -1)
-  %23 = load i64, i64* %n, align 4
-  ret i64 %23
-=======
   call void @__quantum__rt__tuple_update_reference_count(%Tuple* %3, i32 -1)
   %19 = load i64, i64* %n, align 4
   ret i64 %19
->>>>>>> 6f7aeff5
 }