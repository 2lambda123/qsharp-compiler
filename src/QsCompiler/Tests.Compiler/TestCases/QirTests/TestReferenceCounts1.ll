--- conflicted
+++ resolved
@@ -43,15 +43,12 @@
 
 exit__2:                                          ; preds = %header__2
   call void @__quantum__rt__array_update_alias_count(%Array* %1, i32 1)
-<<<<<<< HEAD
-=======
   br i1 %cond, label %then0__1, label %continue__1
 
 then0__1:                                         ; preds = %exit__2
   call void @__quantum__rt__array_update_alias_count(%Array* %1, i32 -1)
   %13 = call %Array* @__quantum__rt__array_copy(%Array* %1, i1 false)
   %14 = call %Array* @__quantum__rt__array_create_1d(i32 8, i64 3)
->>>>>>> 6f7aeff5
   br label %header__3
 
 continue__1:                                      ; preds = %exit__3, %exit__2
@@ -66,16 +63,9 @@
   br i1 %19, label %body__3, label %exit__3
 
 body__3:                                          ; preds = %header__3
-<<<<<<< HEAD
-  %15 = call i8* @__quantum__rt__array_get_element_ptr_1d(%Array* %1, i64 %13)
-  %16 = bitcast i8* %15 to %Array**
-  %17 = load %Array*, %Array** %16, align 8
-  call void @__quantum__rt__array_update_reference_count(%Array* %17, i32 1)
-=======
   %20 = call i8* @__quantum__rt__array_get_element_ptr_1d(%Array* %14, i64 %18)
   %21 = bitcast i8* %20 to i64*
   store i64 0, i64* %21, align 4
->>>>>>> 6f7aeff5
   br label %exiting__3
 
 exiting__3:                                       ; preds = %body__3
@@ -83,23 +73,6 @@
   br label %header__3
 
 exit__3:                                          ; preds = %header__3
-<<<<<<< HEAD
-  call void @__quantum__rt__array_update_reference_count(%Array* %1, i32 1)
-  br i1 %cond, label %then0__1, label %continue__1
-
-then0__1:                                         ; preds = %exit__3
-  call void @__quantum__rt__array_update_alias_count(%Array* %1, i32 -1)
-  %19 = call %Array* @__quantum__rt__array_copy(%Array* %1, i1 false)
-  %20 = icmp ne %Array* %1, %19
-  %21 = call %Array* @__quantum__rt__array_create_1d(i32 8, i64 3)
-  br label %header__4
-
-continue__1:                                      ; preds = %condContinue__1, %exit__3
-  %22 = load %Array*, %Array** %ops, align 8
-  %23 = call i64 @__quantum__rt__array_get_size_1d(%Array* %22)
-  %24 = sub i64 %23, 1
-  br label %header__5
-=======
   %23 = call i8* @__quantum__rt__array_get_element_ptr_1d(%Array* %13, i64 0)
   %24 = bitcast i8* %23 to %Array**
   call void @__quantum__rt__array_update_alias_count(%Array* %14, i32 1)
@@ -111,7 +84,6 @@
   store %Array* %13, %Array** %ops, align 8
   call void @__quantum__rt__array_update_reference_count(%Array* %1, i32 -1)
   br label %continue__1
->>>>>>> 6f7aeff5
 
 header__4:                                        ; preds = %exiting__4, %continue__1
   %26 = phi i64 [ 0, %continue__1 ], [ %31, %exiting__4 ]
@@ -130,36 +102,10 @@
   br label %header__4
 
 exit__4:                                          ; preds = %header__4
-<<<<<<< HEAD
-  %30 = call i8* @__quantum__rt__array_get_element_ptr_1d(%Array* %19, i64 0)
-  %31 = bitcast i8* %30 to %Array**
-  call void @__quantum__rt__array_update_reference_count(%Array* %21, i32 1)
-  call void @__quantum__rt__array_update_alias_count(%Array* %21, i32 1)
-  %32 = load %Array*, %Array** %31, align 8
-  call void @__quantum__rt__array_update_alias_count(%Array* %32, i32 -1)
-  br i1 %20, label %condContinue__1, label %condFalse__1
-
-condFalse__1:                                     ; preds = %exit__4
-  call void @__quantum__rt__array_update_reference_count(%Array* %21, i32 1)
-  call void @__quantum__rt__array_update_reference_count(%Array* %32, i32 -1)
-  br label %condContinue__1
-
-condContinue__1:                                  ; preds = %condFalse__1, %exit__4
-  store %Array* %21, %Array** %31, align 8
-  call void @__quantum__rt__array_update_reference_count(%Array* %19, i32 1)
-  call void @__quantum__rt__array_update_alias_count(%Array* %19, i32 1)
-  store %Array* %19, %Array** %ops, align 8
-  call void @__quantum__rt__array_update_reference_count(%Array* %1, i32 -1)
-  call void @__quantum__rt__array_update_reference_count(%Array* %21, i32 -1)
-  call void @__quantum__rt__array_update_reference_count(%Array* %32, i32 -1)
-  call void @__quantum__rt__array_update_reference_count(%Array* %19, i32 -1)
-  br label %continue__1
-=======
   call void @__quantum__rt__array_update_alias_count(%Array* %15, i32 -1)
   call void @__quantum__rt__array_update_reference_count(%Array* %0, i32 -1)
   %32 = sub i64 %16, 1
   br label %header__5
->>>>>>> 6f7aeff5
 
 header__5:                                        ; preds = %exiting__5, %exit__4
   %33 = phi i64 [ 0, %exit__4 ], [ %38, %exiting__5 ]
@@ -178,52 +124,6 @@
   br label %header__5
 
 exit__5:                                          ; preds = %header__5
-<<<<<<< HEAD
-  call void @__quantum__rt__array_update_alias_count(%Array* %22, i32 -1)
-  call void @__quantum__rt__array_update_reference_count(%Array* %0, i32 -1)
-  br label %header__6
-
-header__6:                                        ; preds = %exiting__6, %exit__5
-  %39 = phi i64 [ 0, %exit__5 ], [ %44, %exiting__6 ]
-  %40 = icmp sle i64 %39, 4
-  br i1 %40, label %body__6, label %exit__6
-
-body__6:                                          ; preds = %header__6
-  %41 = call i8* @__quantum__rt__array_get_element_ptr_1d(%Array* %1, i64 %39)
-  %42 = bitcast i8* %41 to %Array**
-  %43 = load %Array*, %Array** %42, align 8
-  call void @__quantum__rt__array_update_reference_count(%Array* %43, i32 -1)
-  br label %exiting__6
-
-exiting__6:                                       ; preds = %body__6
-  %44 = add i64 %39, 1
-  br label %header__6
-
-exit__6:                                          ; preds = %header__6
-  call void @__quantum__rt__array_update_reference_count(%Array* %1, i32 -1)
-  %45 = sub i64 %23, 1
-  br label %header__7
-
-header__7:                                        ; preds = %exiting__7, %exit__6
-  %46 = phi i64 [ 0, %exit__6 ], [ %51, %exiting__7 ]
-  %47 = icmp sle i64 %46, %45
-  br i1 %47, label %body__7, label %exit__7
-
-body__7:                                          ; preds = %header__7
-  %48 = call i8* @__quantum__rt__array_get_element_ptr_1d(%Array* %22, i64 %46)
-  %49 = bitcast i8* %48 to %Array**
-  %50 = load %Array*, %Array** %49, align 8
-  call void @__quantum__rt__array_update_reference_count(%Array* %50, i32 -1)
-  br label %exiting__7
-
-exiting__7:                                       ; preds = %body__7
-  %51 = add i64 %46, 1
-  br label %header__7
-
-exit__7:                                          ; preds = %header__7
-  call void @__quantum__rt__array_update_reference_count(%Array* %22, i32 -1)
-=======
   call void @__quantum__rt__array_update_reference_count(%Array* %15, i32 -1)
->>>>>>> 6f7aeff5
   ret void
 }