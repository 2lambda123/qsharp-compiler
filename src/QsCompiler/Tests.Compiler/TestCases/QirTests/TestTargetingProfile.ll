--- conflicted
+++ resolved
@@ -16,39 +16,6 @@
   %5 = alloca { i64, %Result* }, align 8
   %6 = alloca { i64, %Result* }, align 8
   %7 = alloca { i64, %Result* }, align 8
-<<<<<<< HEAD
-  %8 = alloca { [4 x { [3 x %Qubit*], i64 }], i64 }, align 8
-  %9 = alloca { [4 x { [2 x %Qubit*], i64 }], i64 }, align 8
-  %10 = alloca { [3 x { [3 x i2], i64 }], i64 }, align 8
-  %11 = alloca { [3 x { [2 x i2], i64 }], i64 }, align 8
-  %12 = alloca { [4 x { [3 x i64], i64 }], i64 }, align 8
-  %13 = alloca { [4 x { [2 x i64], i64 }], i64 }, align 8
-  %14 = alloca { [4 x { [2 x i64], i64 }], i64 }, align 8
-  %15 = alloca { { [2 x i64], i64 }, { [2 x i64], i64 } }, align 8
-  %16 = alloca i64, align 8
-  %17 = alloca { [2 x i64], i64 }, align 8
-  %18 = alloca i64, align 8
-  %19 = alloca i64, align 8
-  %20 = alloca double, align 8
-  %21 = alloca { { i64, double }, double }, align 8
-  %22 = alloca { { i64, double }, double }, align 8
-  %23 = alloca {}, align 8
-  %24 = alloca { i64, double }, align 8
-  %25 = alloca { { i64, double }, { i64, double } }, align 8
-  %26 = alloca { [3 x i64], i64 }, align 8
-  %27 = alloca { [3 x i64], i64 }, align 8
-  %28 = alloca { [3 x i64], i64 }, align 8
-  %29 = alloca { [6 x i64], i64 }, align 8
-  %30 = alloca i64, align 8
-  %31 = alloca i64, align 8
-  %32 = alloca i64, align 8
-  %33 = alloca { [3 x i64], i64 }, align 8
-  %sum = alloca i64, align 8
-  %34 = alloca { [3 x i64], i64 }, align 8
-  store { [3 x i64], i64 } { [3 x i64] [i64 1, i64 2, i64 3], i64 3 }, { [3 x i64], i64 }* %34, align 4
-  %35 = bitcast { [3 x i64], i64 }* %34 to i8*
-  call void @__quantum__qis__dumpmachine__body(i8* %35)
-=======
   %8 = alloca { i64, %Result* }, align 8
   %9 = alloca { i64, %Result* }, align 8
   %10 = alloca { i64, %Result* }, align 8
@@ -61,673 +28,361 @@
   %17 = alloca { i64, %Result* }, align 8
   %18 = alloca { i64, %Result* }, align 8
   %19 = alloca { i64, %Result* }, align 8
-  %20 = alloca { [4 x { [3 x %Qubit*], i64 }], i64 }, align 8
-  %21 = alloca { [4 x { [2 x %Qubit*], i64 }], i64 }, align 8
-  %22 = alloca { [3 x { [3 x i2], i64 }], i64 }, align 8
-  %23 = alloca { [3 x { [2 x i2], i64 }], i64 }, align 8
-  %24 = alloca { [4 x { [3 x i64], i64 }], i64 }, align 8
-  %25 = alloca { [4 x { [2 x i64], i64 }], i64 }, align 8
+  %20 = alloca { i64, %Result* }, align 8
+  %21 = alloca { [4 x { [3 x %Qubit*], i64 }], i64 }, align 8
+  %22 = alloca { [4 x { [2 x %Qubit*], i64 }], i64 }, align 8
+  %23 = alloca { [3 x { [3 x i2], i64 }], i64 }, align 8
+  %24 = alloca { [3 x { [2 x i2], i64 }], i64 }, align 8
+  %25 = alloca { [4 x { [3 x i64], i64 }], i64 }, align 8
   %26 = alloca { [4 x { [2 x i64], i64 }], i64 }, align 8
-  %27 = alloca { { [2 x i64], i64 }, { [2 x i64], i64 } }, align 8
-  %28 = alloca i64, align 8
-  %29 = alloca { [2 x i64], i64 }, align 8
-  %30 = alloca i64, align 8
+  %27 = alloca { [4 x { [2 x i64], i64 }], i64 }, align 8
+  %28 = alloca { { [2 x i64], i64 }, { [2 x i64], i64 } }, align 8
+  %29 = alloca i64, align 8
+  %30 = alloca { [2 x i64], i64 }, align 8
   %31 = alloca i64, align 8
-  %32 = alloca double, align 8
-  %33 = alloca { { i64, double }, double }, align 8
+  %32 = alloca i64, align 8
+  %33 = alloca double, align 8
   %34 = alloca { { i64, double }, double }, align 8
-  %35 = alloca {}, align 8
-  %36 = alloca { i64, double }, align 8
-  %37 = alloca { { i64, double }, { i64, double } }, align 8
-  %38 = alloca { [3 x i64], i64 }, align 8
+  %35 = alloca { { i64, double }, double }, align 8
+  %36 = alloca {}, align 8
+  %37 = alloca { i64, double }, align 8
+  %38 = alloca { { i64, double }, { i64, double } }, align 8
   %39 = alloca { [3 x i64], i64 }, align 8
   %40 = alloca { [3 x i64], i64 }, align 8
-  %41 = alloca { [6 x i64], i64 }, align 8
-  %42 = alloca i64, align 8
+  %41 = alloca { [3 x i64], i64 }, align 8
+  %42 = alloca { [6 x i64], i64 }, align 8
   %43 = alloca i64, align 8
   %44 = alloca i64, align 8
-  %45 = alloca { [3 x i64], i64 }, align 8
+  %45 = alloca i64, align 8
+  %46 = alloca { [3 x i64], i64 }, align 8
   %sum = alloca i64, align 8
-  %46 = alloca { [3 x i64], i64 }, align 8
-  store { [3 x i64], i64 } { [3 x i64] [i64 1, i64 2, i64 3], i64 3 }, { [3 x i64], i64 }* %46, align 4
-  %47 = bitcast { [3 x i64], i64 }* %46 to i8*
-  call void @__quantum__qis__dumpmachine__body(i8* %47)
->>>>>>> 939571c8
+  %47 = alloca { [3 x i64], i64 }, align 8
+  store { [3 x i64], i64 } { [3 x i64] [i64 1, i64 2, i64 3], i64 3 }, { [3 x i64], i64 }* %47, align 4
+  %48 = bitcast { [3 x i64], i64 }* %47 to i8*
+  call void @__quantum__qis__dumpmachine__body(i8* %48)
   store i64 0, i64* %sum, align 4
   store i64 1, i64* %sum, align 4
   store i64 3, i64* %sum, align 4
   store i64 6, i64* %sum, align 4
-<<<<<<< HEAD
-  store { [3 x i64], i64 } { [3 x i64] [i64 6, i64 6, i64 6], i64 3 }, { [3 x i64], i64 }* %33, align 4
-  %36 = bitcast { [3 x i64], i64 }* %33 to i8*
-  call void @__quantum__qis__dumpmachine__body(i8* %36)
-  store i64 1, i64* %32, align 4
-  %37 = bitcast i64* %32 to i8*
-  call void @__quantum__qis__dumpmachine__body(i8* %37)
-  store i64 2, i64* %31, align 4
-  %38 = bitcast i64* %31 to i8*
-  call void @__quantum__qis__dumpmachine__body(i8* %38)
-  store i64 3, i64* %30, align 4
-  %39 = bitcast i64* %30 to i8*
-  call void @__quantum__qis__dumpmachine__body(i8* %39)
-  store { [6 x i64], i64 } { [6 x i64] [i64 1, i64 2, i64 3, i64 6, i64 6, i64 6], i64 6 }, { [6 x i64], i64 }* %29, align 4
-  %40 = bitcast { [6 x i64], i64 }* %29 to i8*
-  call void @__quantum__qis__dumpmachine__body(i8* %40)
-  store { [3 x i64], i64 } { [3 x i64] [i64 6, i64 6, i64 2], i64 3 }, { [3 x i64], i64 }* %28, align 4
-  %41 = bitcast { [3 x i64], i64 }* %28 to i8*
-  call void @__quantum__qis__dumpmachine__body(i8* %41)
-  store { [3 x i64], i64 } { [3 x i64] [i64 2, i64 3, i64 6], i64 3 }, { [3 x i64], i64 }* %27, align 4
-  %42 = bitcast { [3 x i64], i64 }* %27 to i8*
-  call void @__quantum__qis__dumpmachine__body(i8* %42)
-  store { [3 x i64], i64 } { [3 x i64] [i64 4, i64 2, i64 3], i64 3 }, { [3 x i64], i64 }* %26, align 4
-  %43 = bitcast { [3 x i64], i64 }* %26 to i8*
-  call void @__quantum__qis__dumpmachine__body(i8* %43)
-  store { { i64, double }, { i64, double } } { { i64, double } { i64 1, double 1.000000e+00 }, { i64, double } { i64 5, double 1.000000e+00 } }, { { i64, double }, { i64, double } }* %25, align 8
-  %44 = bitcast { { i64, double }, { i64, double } }* %25 to i8*
-  call void @__quantum__qis__dumpmachine__body(i8* %44)
-  store { i64, double } { i64 1, double 2.000000e+00 }, { i64, double }* %24, align 8
-  %45 = bitcast { i64, double }* %24 to i8*
-  call void @__quantum__qis__dumpmachine__body(i8* %45)
-  store {} zeroinitializer, {}* %23, align 1
-  %46 = bitcast {}* %23 to i8*
-  call void @__quantum__qis__dumpmachine__body(i8* %46)
-  store { { i64, double }, double } { { i64, double } { i64 1, double 1.000000e+00 }, double 0.000000e+00 }, { { i64, double }, double }* %22, align 8
-  %47 = bitcast { { i64, double }, double }* %22 to i8*
-  call void @__quantum__qis__dumpmachine__body(i8* %47)
-  store { { i64, double }, double } { { i64, double } { i64 1, double 3.000000e+00 }, double 0.000000e+00 }, { { i64, double }, double }* %21, align 8
-  %48 = bitcast { { i64, double }, double }* %21 to i8*
-  call void @__quantum__qis__dumpmachine__body(i8* %48)
-  store double 3.000000e+00, double* %20, align 8
-  %49 = bitcast double* %20 to i8*
+  store { [3 x i64], i64 } { [3 x i64] [i64 6, i64 6, i64 6], i64 3 }, { [3 x i64], i64 }* %46, align 4
+  %49 = bitcast { [3 x i64], i64 }* %46 to i8*
   call void @__quantum__qis__dumpmachine__body(i8* %49)
+  store i64 1, i64* %45, align 4
+  %50 = bitcast i64* %45 to i8*
+  call void @__quantum__qis__dumpmachine__body(i8* %50)
+  store i64 2, i64* %44, align 4
+  %51 = bitcast i64* %44 to i8*
+  call void @__quantum__qis__dumpmachine__body(i8* %51)
+  store i64 3, i64* %43, align 4
+  %52 = bitcast i64* %43 to i8*
+  call void @__quantum__qis__dumpmachine__body(i8* %52)
+  store { [6 x i64], i64 } { [6 x i64] [i64 1, i64 2, i64 3, i64 6, i64 6, i64 6], i64 6 }, { [6 x i64], i64 }* %42, align 4
+  %53 = bitcast { [6 x i64], i64 }* %42 to i8*
+  call void @__quantum__qis__dumpmachine__body(i8* %53)
+  store { [3 x i64], i64 } { [3 x i64] [i64 6, i64 6, i64 2], i64 3 }, { [3 x i64], i64 }* %41, align 4
+  %54 = bitcast { [3 x i64], i64 }* %41 to i8*
+  call void @__quantum__qis__dumpmachine__body(i8* %54)
+  store { [3 x i64], i64 } { [3 x i64] [i64 2, i64 3, i64 6], i64 3 }, { [3 x i64], i64 }* %40, align 4
+  %55 = bitcast { [3 x i64], i64 }* %40 to i8*
+  call void @__quantum__qis__dumpmachine__body(i8* %55)
+  store { [3 x i64], i64 } { [3 x i64] [i64 4, i64 2, i64 3], i64 3 }, { [3 x i64], i64 }* %39, align 4
+  %56 = bitcast { [3 x i64], i64 }* %39 to i8*
+  call void @__quantum__qis__dumpmachine__body(i8* %56)
+  store { { i64, double }, { i64, double } } { { i64, double } { i64 1, double 1.000000e+00 }, { i64, double } { i64 5, double 1.000000e+00 } }, { { i64, double }, { i64, double } }* %38, align 8
+  %57 = bitcast { { i64, double }, { i64, double } }* %38 to i8*
+  call void @__quantum__qis__dumpmachine__body(i8* %57)
+  store { i64, double } { i64 1, double 2.000000e+00 }, { i64, double }* %37, align 8
+  %58 = bitcast { i64, double }* %37 to i8*
+  call void @__quantum__qis__dumpmachine__body(i8* %58)
+  store {} zeroinitializer, {}* %36, align 1
+  %59 = bitcast {}* %36 to i8*
+  call void @__quantum__qis__dumpmachine__body(i8* %59)
+  store { { i64, double }, double } { { i64, double } { i64 1, double 1.000000e+00 }, double 0.000000e+00 }, { { i64, double }, double }* %35, align 8
+  %60 = bitcast { { i64, double }, double }* %35 to i8*
+  call void @__quantum__qis__dumpmachine__body(i8* %60)
+  store { { i64, double }, double } { { i64, double } { i64 1, double 3.000000e+00 }, double 0.000000e+00 }, { { i64, double }, double }* %34, align 8
+  %61 = bitcast { { i64, double }, double }* %34 to i8*
+  call void @__quantum__qis__dumpmachine__body(i8* %61)
+  store double 3.000000e+00, double* %33, align 8
+  %62 = bitcast double* %33 to i8*
+  call void @__quantum__qis__dumpmachine__body(i8* %62)
   %qubit = call %Qubit* @__quantum__rt__qubit_allocate()
   %target = call %Qubit* @__quantum__rt__qubit_allocate()
-  %50 = insertvalue [2 x %Qubit*] zeroinitializer, %Qubit* %qubit, 0
-  %51 = insertvalue { [2 x %Qubit*], i64 } zeroinitializer, [2 x %Qubit*] %50, 0
-  %52 = insertvalue { [2 x %Qubit*], i64 } %51, i64 2, 1
-  %53 = extractvalue { [2 x %Qubit*], i64 } %52, 0
-  %54 = extractvalue { [2 x %Qubit*], i64 } %52, 1
-  %55 = insertvalue [2 x %Qubit*] %53, %Qubit* %target, 1
-  %56 = insertvalue { [2 x %Qubit*], i64 } zeroinitializer, [2 x %Qubit*] %55, 0
-  %qs = insertvalue { [2 x %Qubit*], i64 } %56, i64 2, 1
-=======
-  store { [3 x i64], i64 } { [3 x i64] [i64 6, i64 6, i64 6], i64 3 }, { [3 x i64], i64 }* %45, align 4
-  %48 = bitcast { [3 x i64], i64 }* %45 to i8*
-  call void @__quantum__qis__dumpmachine__body(i8* %48)
-  store i64 1, i64* %44, align 4
-  %49 = bitcast i64* %44 to i8*
-  call void @__quantum__qis__dumpmachine__body(i8* %49)
-  store i64 2, i64* %43, align 4
-  %50 = bitcast i64* %43 to i8*
-  call void @__quantum__qis__dumpmachine__body(i8* %50)
-  store i64 3, i64* %42, align 4
-  %51 = bitcast i64* %42 to i8*
-  call void @__quantum__qis__dumpmachine__body(i8* %51)
-  store { [6 x i64], i64 } { [6 x i64] [i64 1, i64 2, i64 3, i64 6, i64 6, i64 6], i64 6 }, { [6 x i64], i64 }* %41, align 4
-  %52 = bitcast { [6 x i64], i64 }* %41 to i8*
-  call void @__quantum__qis__dumpmachine__body(i8* %52)
-  store { [3 x i64], i64 } { [3 x i64] [i64 6, i64 6, i64 2], i64 3 }, { [3 x i64], i64 }* %40, align 4
-  %53 = bitcast { [3 x i64], i64 }* %40 to i8*
-  call void @__quantum__qis__dumpmachine__body(i8* %53)
-  store { [3 x i64], i64 } { [3 x i64] [i64 2, i64 3, i64 6], i64 3 }, { [3 x i64], i64 }* %39, align 4
-  %54 = bitcast { [3 x i64], i64 }* %39 to i8*
-  call void @__quantum__qis__dumpmachine__body(i8* %54)
-  store { [3 x i64], i64 } { [3 x i64] [i64 4, i64 2, i64 3], i64 3 }, { [3 x i64], i64 }* %38, align 4
-  %55 = bitcast { [3 x i64], i64 }* %38 to i8*
-  call void @__quantum__qis__dumpmachine__body(i8* %55)
-  store { { i64, double }, { i64, double } } { { i64, double } { i64 1, double 1.000000e+00 }, { i64, double } { i64 5, double 1.000000e+00 } }, { { i64, double }, { i64, double } }* %37, align 8
-  %56 = bitcast { { i64, double }, { i64, double } }* %37 to i8*
-  call void @__quantum__qis__dumpmachine__body(i8* %56)
-  store { i64, double } { i64 1, double 2.000000e+00 }, { i64, double }* %36, align 8
-  %57 = bitcast { i64, double }* %36 to i8*
-  call void @__quantum__qis__dumpmachine__body(i8* %57)
-  store {} zeroinitializer, {}* %35, align 1
-  %58 = bitcast {}* %35 to i8*
-  call void @__quantum__qis__dumpmachine__body(i8* %58)
-  store { { i64, double }, double } { { i64, double } { i64 1, double 1.000000e+00 }, double 0.000000e+00 }, { { i64, double }, double }* %34, align 8
-  %59 = bitcast { { i64, double }, double }* %34 to i8*
-  call void @__quantum__qis__dumpmachine__body(i8* %59)
-  store { { i64, double }, double } { { i64, double } { i64 1, double 3.000000e+00 }, double 0.000000e+00 }, { { i64, double }, double }* %33, align 8
-  %60 = bitcast { { i64, double }, double }* %33 to i8*
-  call void @__quantum__qis__dumpmachine__body(i8* %60)
-  store double 3.000000e+00, double* %32, align 8
-  %61 = bitcast double* %32 to i8*
-  call void @__quantum__qis__dumpmachine__body(i8* %61)
-  %qubit = call %Qubit* @__quantum__rt__qubit_allocate()
-  %target = call %Qubit* @__quantum__rt__qubit_allocate()
-  %62 = insertvalue [2 x %Qubit*] zeroinitializer, %Qubit* %qubit, 0
-  %63 = insertvalue { [2 x %Qubit*], i64 } zeroinitializer, [2 x %Qubit*] %62, 0
-  %64 = insertvalue { [2 x %Qubit*], i64 } %63, i64 2, 1
-  %65 = extractvalue { [2 x %Qubit*], i64 } %64, 0
-  %66 = extractvalue { [2 x %Qubit*], i64 } %64, 1
-  %67 = insertvalue [2 x %Qubit*] %65, %Qubit* %target, 1
-  %68 = insertvalue { [2 x %Qubit*], i64 } zeroinitializer, [2 x %Qubit*] %67, 0
-  %qs = insertvalue { [2 x %Qubit*], i64 } %68, i64 2, 1
->>>>>>> 939571c8
+  %63 = insertvalue [2 x %Qubit*] zeroinitializer, %Qubit* %qubit, 0
+  %64 = insertvalue { [2 x %Qubit*], i64 } zeroinitializer, [2 x %Qubit*] %63, 0
+  %65 = insertvalue { [2 x %Qubit*], i64 } %64, i64 2, 1
+  %66 = extractvalue { [2 x %Qubit*], i64 } %65, 0
+  %67 = extractvalue { [2 x %Qubit*], i64 } %65, 1
+  %68 = insertvalue [2 x %Qubit*] %66, %Qubit* %target, 1
+  %69 = insertvalue { [2 x %Qubit*], i64 } zeroinitializer, [2 x %Qubit*] %68, 0
+  %qs = insertvalue { [2 x %Qubit*], i64 } %69, i64 2, 1
   call void @__quantum__qis__h__body(%Qubit* %qubit)
   call void @__quantum__qis__cnot__body(%Qubit* %qubit, %Qubit* %target)
   %m1 = call %Result* @__quantum__qis__m__body(%Qubit* %qubit)
   %m2 = call %Result* @__quantum__qis__m__body(%Qubit* %target)
-<<<<<<< HEAD
-  store i64 1, i64* %19, align 4
-  %57 = bitcast i64* %19 to i8*
-  call void @__quantum__qis__dumpmachine__body(i8* %57)
+  store i64 1, i64* %32, align 4
+  %70 = bitcast i64* %32 to i8*
+  call void @__quantum__qis__dumpmachine__body(i8* %70)
   call void @__quantum__qis__logpauli__body(i2 -2)
-  store i64 2, i64* %18, align 4
-  %58 = bitcast i64* %18 to i8*
-  call void @__quantum__qis__dumpmachine__body(i8* %58)
-  store { [2 x i64], i64 } { [2 x i64] [i64 1, i64 2], i64 2 }, { [2 x i64], i64 }* %17, align 4
-  %59 = bitcast { [2 x i64], i64 }* %17 to i8*
-  call void @__quantum__qis__dumpmachine__body(i8* %59)
-  store i64 3, i64* %16, align 4
-  %60 = bitcast i64* %16 to i8*
-  call void @__quantum__qis__dumpmachine__body(i8* %60)
-  store { { [2 x i64], i64 }, { [2 x i64], i64 } } { { [2 x i64], i64 } zeroinitializer, { [2 x i64], i64 } { [2 x i64] zeroinitializer, i64 1 } }, { { [2 x i64], i64 }, { [2 x i64], i64 } }* %15, align 4
-  %61 = bitcast { { [2 x i64], i64 }, { [2 x i64], i64 } }* %15 to i8*
-  call void @__quantum__qis__dumpmachine__body(i8* %61)
-  store { [4 x { [2 x i64], i64 }], i64 } { [4 x { [2 x i64], i64 }] [{ [2 x i64], i64 } { [2 x i64] [i64 2, i64 1], i64 2 }, { [2 x i64], i64 } zeroinitializer, { [2 x i64], i64 } { [2 x i64] [i64 3, i64 0], i64 1 }, { [2 x i64], i64 } { [2 x i64] zeroinitializer, i64 1 }], i64 4 }, { [4 x { [2 x i64], i64 }], i64 }* %14, align 4
-  %62 = bitcast { [4 x { [2 x i64], i64 }], i64 }* %14 to i8*
-  call void @__quantum__qis__dumpmachine__body(i8* %62)
+  store i64 2, i64* %31, align 4
+  %71 = bitcast i64* %31 to i8*
+  call void @__quantum__qis__dumpmachine__body(i8* %71)
+  store { [2 x i64], i64 } { [2 x i64] [i64 1, i64 2], i64 2 }, { [2 x i64], i64 }* %30, align 4
+  %72 = bitcast { [2 x i64], i64 }* %30 to i8*
+  call void @__quantum__qis__dumpmachine__body(i8* %72)
+  store i64 3, i64* %29, align 4
+  %73 = bitcast i64* %29 to i8*
+  call void @__quantum__qis__dumpmachine__body(i8* %73)
+  store { { [2 x i64], i64 }, { [2 x i64], i64 } } { { [2 x i64], i64 } zeroinitializer, { [2 x i64], i64 } { [2 x i64] zeroinitializer, i64 1 } }, { { [2 x i64], i64 }, { [2 x i64], i64 } }* %28, align 4
+  %74 = bitcast { { [2 x i64], i64 }, { [2 x i64], i64 } }* %28 to i8*
+  call void @__quantum__qis__dumpmachine__body(i8* %74)
+  store { [4 x { [2 x i64], i64 }], i64 } { [4 x { [2 x i64], i64 }] [{ [2 x i64], i64 } { [2 x i64] [i64 2, i64 1], i64 2 }, { [2 x i64], i64 } zeroinitializer, { [2 x i64], i64 } { [2 x i64] [i64 3, i64 0], i64 1 }, { [2 x i64], i64 } { [2 x i64] zeroinitializer, i64 1 }], i64 4 }, { [4 x { [2 x i64], i64 }], i64 }* %27, align 4
+  %75 = bitcast { [4 x { [2 x i64], i64 }], i64 }* %27 to i8*
+  call void @__quantum__qis__dumpmachine__body(i8* %75)
   call void @__quantum__qis__logpauli__body(i2 0)
-  store { [4 x { [2 x i64], i64 }], i64 } { [4 x { [2 x i64], i64 }] [{ [2 x i64], i64 } zeroinitializer, { [2 x i64], i64 } zeroinitializer, { [2 x i64], i64 } { [2 x i64] [i64 3, i64 0], i64 1 }, { [2 x i64], i64 } { [2 x i64] zeroinitializer, i64 1 }], i64 4 }, { [4 x { [2 x i64], i64 }], i64 }* %13, align 4
-  %63 = bitcast { [4 x { [2 x i64], i64 }], i64 }* %13 to i8*
-  call void @__quantum__qis__dumpmachine__body(i8* %63)
-  store { [4 x { [3 x i64], i64 }], i64 } { [4 x { [3 x i64], i64 }] [{ [3 x i64], i64 } { [3 x i64] [i64 2, i64 1, i64 0], i64 2 }, { [3 x i64], i64 } { [3 x i64] [i64 1, i64 2, i64 3], i64 3 }, { [3 x i64], i64 } { [3 x i64] [i64 3, i64 0, i64 0], i64 1 }, { [3 x i64], i64 } { [3 x i64] zeroinitializer, i64 1 }], i64 4 }, { [4 x { [3 x i64], i64 }], i64 }* %12, align 4
-  %64 = bitcast { [4 x { [3 x i64], i64 }], i64 }* %12 to i8*
-  call void @__quantum__qis__dumpmachine__body(i8* %64)
-  store { [3 x { [2 x i2], i64 }], i64 } { [3 x { [2 x i2], i64 }] [{ [2 x i2], i64 } zeroinitializer, { [2 x i2], i64 } { [2 x i2] [i2 -1, i2 0], i64 1 }, { [2 x i2], i64 } { [2 x i2] zeroinitializer, i64 1 }], i64 3 }, { [3 x { [2 x i2], i64 }], i64 }* %11, align 4
-  %65 = bitcast { [3 x { [2 x i2], i64 }], i64 }* %11 to i8*
-  call void @__quantum__qis__dumpmachine__body(i8* %65)
-  store { [3 x { [3 x i2], i64 }], i64 } { [3 x { [3 x i2], i64 }] [{ [3 x i2], i64 } { [3 x i2] [i2 1, i2 -2, i2 0], i64 2 }, { [3 x i2], i64 } { [3 x i2] [i2 1, i2 1, i2 1], i64 3 }, { [3 x i2], i64 } { [3 x i2] zeroinitializer, i64 1 }], i64 3 }, { [3 x { [3 x i2], i64 }], i64 }* %10, align 4
-  %66 = bitcast { [3 x { [3 x i2], i64 }], i64 }* %10 to i8*
-  call void @__quantum__qis__dumpmachine__body(i8* %66)
-  %67 = call %Qubit* @__quantum__rt__qubit_allocate()
-  %68 = call %Qubit* @__quantum__rt__qubit_allocate()
-  %69 = insertvalue [2 x %Qubit*] zeroinitializer, %Qubit* %67, 0
-  %70 = insertvalue { [2 x %Qubit*], i64 } zeroinitializer, [2 x %Qubit*] %69, 0
-  %71 = insertvalue { [2 x %Qubit*], i64 } %70, i64 2, 1
-  %72 = extractvalue { [2 x %Qubit*], i64 } %71, 0
-  %73 = extractvalue { [2 x %Qubit*], i64 } %71, 1
-  %74 = insertvalue [2 x %Qubit*] %72, %Qubit* %68, 1
-  %75 = insertvalue { [2 x %Qubit*], i64 } zeroinitializer, [2 x %Qubit*] %74, 0
-  %qs1 = insertvalue { [2 x %Qubit*], i64 } %75, i64 2, 1
-  %76 = call %Qubit* @__quantum__rt__qubit_allocate()
-  %77 = insertvalue [1 x %Qubit*] zeroinitializer, %Qubit* %76, 0
-  %78 = insertvalue { [1 x %Qubit*], i64 } zeroinitializer, [1 x %Qubit*] %77, 0
-  %qs2 = insertvalue { [1 x %Qubit*], i64 } %78, i64 1, 1
+  store { [4 x { [2 x i64], i64 }], i64 } { [4 x { [2 x i64], i64 }] [{ [2 x i64], i64 } zeroinitializer, { [2 x i64], i64 } zeroinitializer, { [2 x i64], i64 } { [2 x i64] [i64 3, i64 0], i64 1 }, { [2 x i64], i64 } { [2 x i64] zeroinitializer, i64 1 }], i64 4 }, { [4 x { [2 x i64], i64 }], i64 }* %26, align 4
+  %76 = bitcast { [4 x { [2 x i64], i64 }], i64 }* %26 to i8*
+  call void @__quantum__qis__dumpmachine__body(i8* %76)
+  store { [4 x { [3 x i64], i64 }], i64 } { [4 x { [3 x i64], i64 }] [{ [3 x i64], i64 } { [3 x i64] [i64 2, i64 1, i64 0], i64 2 }, { [3 x i64], i64 } { [3 x i64] [i64 1, i64 2, i64 3], i64 3 }, { [3 x i64], i64 } { [3 x i64] [i64 3, i64 0, i64 0], i64 1 }, { [3 x i64], i64 } { [3 x i64] zeroinitializer, i64 1 }], i64 4 }, { [4 x { [3 x i64], i64 }], i64 }* %25, align 4
+  %77 = bitcast { [4 x { [3 x i64], i64 }], i64 }* %25 to i8*
+  call void @__quantum__qis__dumpmachine__body(i8* %77)
+  store { [3 x { [2 x i2], i64 }], i64 } { [3 x { [2 x i2], i64 }] [{ [2 x i2], i64 } zeroinitializer, { [2 x i2], i64 } { [2 x i2] [i2 -1, i2 0], i64 1 }, { [2 x i2], i64 } { [2 x i2] zeroinitializer, i64 1 }], i64 3 }, { [3 x { [2 x i2], i64 }], i64 }* %24, align 4
+  %78 = bitcast { [3 x { [2 x i2], i64 }], i64 }* %24 to i8*
+  call void @__quantum__qis__dumpmachine__body(i8* %78)
+  store { [3 x { [3 x i2], i64 }], i64 } { [3 x { [3 x i2], i64 }] [{ [3 x i2], i64 } { [3 x i2] [i2 1, i2 -2, i2 0], i64 2 }, { [3 x i2], i64 } { [3 x i2] [i2 1, i2 1, i2 1], i64 3 }, { [3 x i2], i64 } { [3 x i2] zeroinitializer, i64 1 }], i64 3 }, { [3 x { [3 x i2], i64 }], i64 }* %23, align 4
+  %79 = bitcast { [3 x { [3 x i2], i64 }], i64 }* %23 to i8*
+  call void @__quantum__qis__dumpmachine__body(i8* %79)
+  %80 = call %Qubit* @__quantum__rt__qubit_allocate()
+  %81 = call %Qubit* @__quantum__rt__qubit_allocate()
+  %82 = insertvalue [2 x %Qubit*] zeroinitializer, %Qubit* %80, 0
+  %83 = insertvalue { [2 x %Qubit*], i64 } zeroinitializer, [2 x %Qubit*] %82, 0
+  %84 = insertvalue { [2 x %Qubit*], i64 } %83, i64 2, 1
+  %85 = extractvalue { [2 x %Qubit*], i64 } %84, 0
+  %86 = extractvalue { [2 x %Qubit*], i64 } %84, 1
+  %87 = insertvalue [2 x %Qubit*] %85, %Qubit* %81, 1
+  %88 = insertvalue { [2 x %Qubit*], i64 } zeroinitializer, [2 x %Qubit*] %87, 0
+  %qs1 = insertvalue { [2 x %Qubit*], i64 } %88, i64 2, 1
+  %89 = call %Qubit* @__quantum__rt__qubit_allocate()
+  %90 = insertvalue [1 x %Qubit*] zeroinitializer, %Qubit* %89, 0
+  %91 = insertvalue { [1 x %Qubit*], i64 } zeroinitializer, [1 x %Qubit*] %90, 0
+  %qs2 = insertvalue { [1 x %Qubit*], i64 } %91, i64 1, 1
   %q = call %Qubit* @__quantum__rt__qubit_allocate()
-  %79 = insertvalue [1 x %Qubit*] zeroinitializer, %Qubit* %q, 0
-  %80 = insertvalue { [1 x %Qubit*], i64 } zeroinitializer, [1 x %Qubit*] %79, 0
-  %81 = insertvalue { [1 x %Qubit*], i64 } %80, i64 1, 1
-  %82 = extractvalue { [2 x %Qubit*], i64 } %qs1, 0
-  %83 = extractvalue { [2 x %Qubit*], i64 } %qs1, 1
-  %84 = extractvalue { [1 x %Qubit*], i64 } %qs2, 0
-  %85 = extractvalue { [1 x %Qubit*], i64 } %qs2, 1
-  %86 = extractvalue { [1 x %Qubit*], i64 } %81, 0
-  %87 = extractvalue { [1 x %Qubit*], i64 } %81, 1
-  %88 = insertvalue [2 x %Qubit*] zeroinitializer, %Qubit* %67, 0
-  %89 = insertvalue { [2 x %Qubit*], i64 } zeroinitializer, [2 x %Qubit*] %88, 0
-  %90 = insertvalue { [2 x %Qubit*], i64 } %89, i64 2, 1
-  %91 = extractvalue { [2 x %Qubit*], i64 } %90, 0
-  %92 = extractvalue { [2 x %Qubit*], i64 } %90, 1
-  %93 = insertvalue [2 x %Qubit*] %91, %Qubit* %68, 1
-  %94 = insertvalue { [2 x %Qubit*], i64 } zeroinitializer, [2 x %Qubit*] %93, 0
-  %95 = insertvalue { [2 x %Qubit*], i64 } %94, i64 2, 1
-  %96 = insertvalue [2 x %Qubit*] zeroinitializer, %Qubit* %76, 0
-  %97 = insertvalue { [2 x %Qubit*], i64 } zeroinitializer, [2 x %Qubit*] %96, 0
-  %98 = insertvalue { [2 x %Qubit*], i64 } %97, i64 1, 1
-  %99 = insertvalue [2 x %Qubit*] zeroinitializer, %Qubit* %q, 0
-  %100 = insertvalue { [2 x %Qubit*], i64 } zeroinitializer, [2 x %Qubit*] %99, 0
-  %101 = insertvalue { [2 x %Qubit*], i64 } %100, i64 1, 1
-  %102 = insertvalue [4 x { [2 x %Qubit*], i64 }] zeroinitializer, { [2 x %Qubit*], i64 } %95, 0
-  %103 = insertvalue { [4 x { [2 x %Qubit*], i64 }], i64 } zeroinitializer, [4 x { [2 x %Qubit*], i64 }] %102, 0
-  %104 = insertvalue { [4 x { [2 x %Qubit*], i64 }], i64 } %103, i64 4, 1
-  %105 = extractvalue { [4 x { [2 x %Qubit*], i64 }], i64 } %104, 0
-  %106 = extractvalue { [4 x { [2 x %Qubit*], i64 }], i64 } %104, 1
-  %107 = insertvalue [4 x { [2 x %Qubit*], i64 }] %105, { [2 x %Qubit*], i64 } zeroinitializer, 1
-  %108 = insertvalue { [4 x { [2 x %Qubit*], i64 }], i64 } zeroinitializer, [4 x { [2 x %Qubit*], i64 }] %107, 0
-  %109 = insertvalue { [4 x { [2 x %Qubit*], i64 }], i64 } %108, i64 4, 1
-  %110 = extractvalue { [4 x { [2 x %Qubit*], i64 }], i64 } %109, 0
-  %111 = extractvalue { [4 x { [2 x %Qubit*], i64 }], i64 } %109, 1
-  %112 = insertvalue [4 x { [2 x %Qubit*], i64 }] %110, { [2 x %Qubit*], i64 } %98, 2
-  %113 = insertvalue { [4 x { [2 x %Qubit*], i64 }], i64 } zeroinitializer, [4 x { [2 x %Qubit*], i64 }] %112, 0
-  %114 = insertvalue { [4 x { [2 x %Qubit*], i64 }], i64 } %113, i64 4, 1
-  %115 = extractvalue { [4 x { [2 x %Qubit*], i64 }], i64 } %114, 0
-  %116 = extractvalue { [4 x { [2 x %Qubit*], i64 }], i64 } %114, 1
-  %117 = insertvalue [4 x { [2 x %Qubit*], i64 }] %115, { [2 x %Qubit*], i64 } %101, 3
-  %118 = insertvalue { [4 x { [2 x %Qubit*], i64 }], i64 } zeroinitializer, [4 x { [2 x %Qubit*], i64 }] %117, 0
-  %qubitArrArr = insertvalue { [4 x { [2 x %Qubit*], i64 }], i64 } %118, i64 4, 1
-  %119 = extractvalue { [4 x { [2 x %Qubit*], i64 }], i64 } %qubitArrArr, 0
-  %120 = extractvalue { [4 x { [2 x %Qubit*], i64 }], i64 } %qubitArrArr, 1
-  %121 = extractvalue { [2 x %Qubit*], i64 } %95, 0
-  %122 = extractvalue { [2 x %Qubit*], i64 } %95, 1
-  %123 = extractvalue { [2 x %Qubit*], i64 } %98, 0
-  %124 = extractvalue { [2 x %Qubit*], i64 } %98, 1
-  %125 = extractvalue { [2 x %Qubit*], i64 } %101, 0
-  %126 = extractvalue { [2 x %Qubit*], i64 } %101, 1
-  %127 = insertvalue [2 x %Qubit*] zeroinitializer, %Qubit* %67, 0
-  %128 = insertvalue { [2 x %Qubit*], i64 } zeroinitializer, [2 x %Qubit*] %127, 0
-  %129 = insertvalue { [2 x %Qubit*], i64 } %128, i64 2, 1
-  %130 = extractvalue { [2 x %Qubit*], i64 } %129, 0
-  %131 = extractvalue { [2 x %Qubit*], i64 } %129, 1
-  %132 = insertvalue [2 x %Qubit*] %130, %Qubit* %68, 1
-  %133 = insertvalue { [2 x %Qubit*], i64 } zeroinitializer, [2 x %Qubit*] %132, 0
-  %134 = insertvalue { [2 x %Qubit*], i64 } %133, i64 2, 1
-  %135 = insertvalue [2 x %Qubit*] zeroinitializer, %Qubit* %76, 0
-  %136 = insertvalue { [2 x %Qubit*], i64 } zeroinitializer, [2 x %Qubit*] %135, 0
-  %137 = insertvalue { [2 x %Qubit*], i64 } %136, i64 1, 1
-  %138 = insertvalue [2 x %Qubit*] zeroinitializer, %Qubit* %q, 0
-  %139 = insertvalue { [2 x %Qubit*], i64 } zeroinitializer, [2 x %Qubit*] %138, 0
-  %140 = insertvalue { [2 x %Qubit*], i64 } %139, i64 1, 1
-  %141 = insertvalue [4 x { [2 x %Qubit*], i64 }] zeroinitializer, { [2 x %Qubit*], i64 } %134, 0
-  %142 = insertvalue [4 x { [2 x %Qubit*], i64 }] %141, { [2 x %Qubit*], i64 } zeroinitializer, 1
-  %143 = insertvalue [4 x { [2 x %Qubit*], i64 }] %142, { [2 x %Qubit*], i64 } %137, 2
-  %144 = insertvalue [4 x { [2 x %Qubit*], i64 }] %143, { [2 x %Qubit*], i64 } %140, 3
-  %145 = insertvalue [4 x { [2 x %Qubit*], i64 }] %144, { [2 x %Qubit*], i64 } zeroinitializer, 0
-  %146 = insertvalue { [4 x { [2 x %Qubit*], i64 }], i64 } zeroinitializer, [4 x { [2 x %Qubit*], i64 }] %145, 0
-  %147 = insertvalue { [4 x { [2 x %Qubit*], i64 }], i64 } %146, i64 4, 1
-  store { [4 x { [2 x %Qubit*], i64 }], i64 } %147, { [4 x { [2 x %Qubit*], i64 }], i64 }* %9, align 8
-  %148 = bitcast { [4 x { [2 x %Qubit*], i64 }], i64 }* %9 to i8*
-  call void @__quantum__qis__dumpmachine__body(i8* %148)
-  %149 = insertvalue [3 x %Qubit*] zeroinitializer, %Qubit* %q, 0
-  %150 = insertvalue { [3 x %Qubit*], i64 } zeroinitializer, [3 x %Qubit*] %149, 0
-  %151 = insertvalue { [3 x %Qubit*], i64 } %150, i64 3, 1
-  %152 = extractvalue { [3 x %Qubit*], i64 } %151, 0
-  %153 = extractvalue { [3 x %Qubit*], i64 } %151, 1
-  %154 = insertvalue [3 x %Qubit*] %152, %Qubit* %q, 1
-  %155 = insertvalue { [3 x %Qubit*], i64 } zeroinitializer, [3 x %Qubit*] %154, 0
-  %156 = insertvalue { [3 x %Qubit*], i64 } %155, i64 3, 1
-  %157 = extractvalue { [3 x %Qubit*], i64 } %156, 0
-  %158 = extractvalue { [3 x %Qubit*], i64 } %156, 1
-  %159 = insertvalue [3 x %Qubit*] %157, %Qubit* %q, 2
-  %160 = insertvalue { [3 x %Qubit*], i64 } zeroinitializer, [3 x %Qubit*] %159, 0
-  %161 = insertvalue { [3 x %Qubit*], i64 } %160, i64 3, 1
-  %162 = extractvalue { [4 x { [2 x %Qubit*], i64 }], i64 } %qubitArrArr, 0
-  %163 = extractvalue { [4 x { [2 x %Qubit*], i64 }], i64 } %qubitArrArr, 1
-  %164 = extractvalue { [3 x %Qubit*], i64 } %161, 0
-  %165 = extractvalue { [3 x %Qubit*], i64 } %161, 1
-  %166 = extractvalue { [2 x %Qubit*], i64 } %95, 0
-  %167 = extractvalue { [2 x %Qubit*], i64 } %95, 1
-  %168 = extractvalue { [2 x %Qubit*], i64 } %98, 0
-  %169 = extractvalue { [2 x %Qubit*], i64 } %98, 1
-  %170 = extractvalue { [2 x %Qubit*], i64 } %101, 0
-  %171 = extractvalue { [2 x %Qubit*], i64 } %101, 1
-  %172 = insertvalue [3 x %Qubit*] zeroinitializer, %Qubit* %q, 0
+  %92 = insertvalue [1 x %Qubit*] zeroinitializer, %Qubit* %q, 0
+  %93 = insertvalue { [1 x %Qubit*], i64 } zeroinitializer, [1 x %Qubit*] %92, 0
+  %94 = insertvalue { [1 x %Qubit*], i64 } %93, i64 1, 1
+  %95 = extractvalue { [2 x %Qubit*], i64 } %qs1, 0
+  %96 = extractvalue { [2 x %Qubit*], i64 } %qs1, 1
+  %97 = extractvalue { [1 x %Qubit*], i64 } %qs2, 0
+  %98 = extractvalue { [1 x %Qubit*], i64 } %qs2, 1
+  %99 = extractvalue { [1 x %Qubit*], i64 } %94, 0
+  %100 = extractvalue { [1 x %Qubit*], i64 } %94, 1
+  %101 = insertvalue [2 x %Qubit*] zeroinitializer, %Qubit* %80, 0
+  %102 = insertvalue { [2 x %Qubit*], i64 } zeroinitializer, [2 x %Qubit*] %101, 0
+  %103 = insertvalue { [2 x %Qubit*], i64 } %102, i64 2, 1
+  %104 = extractvalue { [2 x %Qubit*], i64 } %103, 0
+  %105 = extractvalue { [2 x %Qubit*], i64 } %103, 1
+  %106 = insertvalue [2 x %Qubit*] %104, %Qubit* %81, 1
+  %107 = insertvalue { [2 x %Qubit*], i64 } zeroinitializer, [2 x %Qubit*] %106, 0
+  %108 = insertvalue { [2 x %Qubit*], i64 } %107, i64 2, 1
+  %109 = insertvalue [2 x %Qubit*] zeroinitializer, %Qubit* %89, 0
+  %110 = insertvalue { [2 x %Qubit*], i64 } zeroinitializer, [2 x %Qubit*] %109, 0
+  %111 = insertvalue { [2 x %Qubit*], i64 } %110, i64 1, 1
+  %112 = insertvalue [2 x %Qubit*] zeroinitializer, %Qubit* %q, 0
+  %113 = insertvalue { [2 x %Qubit*], i64 } zeroinitializer, [2 x %Qubit*] %112, 0
+  %114 = insertvalue { [2 x %Qubit*], i64 } %113, i64 1, 1
+  %115 = insertvalue [4 x { [2 x %Qubit*], i64 }] zeroinitializer, { [2 x %Qubit*], i64 } %108, 0
+  %116 = insertvalue { [4 x { [2 x %Qubit*], i64 }], i64 } zeroinitializer, [4 x { [2 x %Qubit*], i64 }] %115, 0
+  %117 = insertvalue { [4 x { [2 x %Qubit*], i64 }], i64 } %116, i64 4, 1
+  %118 = extractvalue { [4 x { [2 x %Qubit*], i64 }], i64 } %117, 0
+  %119 = extractvalue { [4 x { [2 x %Qubit*], i64 }], i64 } %117, 1
+  %120 = insertvalue [4 x { [2 x %Qubit*], i64 }] %118, { [2 x %Qubit*], i64 } zeroinitializer, 1
+  %121 = insertvalue { [4 x { [2 x %Qubit*], i64 }], i64 } zeroinitializer, [4 x { [2 x %Qubit*], i64 }] %120, 0
+  %122 = insertvalue { [4 x { [2 x %Qubit*], i64 }], i64 } %121, i64 4, 1
+  %123 = extractvalue { [4 x { [2 x %Qubit*], i64 }], i64 } %122, 0
+  %124 = extractvalue { [4 x { [2 x %Qubit*], i64 }], i64 } %122, 1
+  %125 = insertvalue [4 x { [2 x %Qubit*], i64 }] %123, { [2 x %Qubit*], i64 } %111, 2
+  %126 = insertvalue { [4 x { [2 x %Qubit*], i64 }], i64 } zeroinitializer, [4 x { [2 x %Qubit*], i64 }] %125, 0
+  %127 = insertvalue { [4 x { [2 x %Qubit*], i64 }], i64 } %126, i64 4, 1
+  %128 = extractvalue { [4 x { [2 x %Qubit*], i64 }], i64 } %127, 0
+  %129 = extractvalue { [4 x { [2 x %Qubit*], i64 }], i64 } %127, 1
+  %130 = insertvalue [4 x { [2 x %Qubit*], i64 }] %128, { [2 x %Qubit*], i64 } %114, 3
+  %131 = insertvalue { [4 x { [2 x %Qubit*], i64 }], i64 } zeroinitializer, [4 x { [2 x %Qubit*], i64 }] %130, 0
+  %qubitArrArr = insertvalue { [4 x { [2 x %Qubit*], i64 }], i64 } %131, i64 4, 1
+  %132 = extractvalue { [4 x { [2 x %Qubit*], i64 }], i64 } %qubitArrArr, 0
+  %133 = extractvalue { [4 x { [2 x %Qubit*], i64 }], i64 } %qubitArrArr, 1
+  %134 = extractvalue { [2 x %Qubit*], i64 } %108, 0
+  %135 = extractvalue { [2 x %Qubit*], i64 } %108, 1
+  %136 = extractvalue { [2 x %Qubit*], i64 } %111, 0
+  %137 = extractvalue { [2 x %Qubit*], i64 } %111, 1
+  %138 = extractvalue { [2 x %Qubit*], i64 } %114, 0
+  %139 = extractvalue { [2 x %Qubit*], i64 } %114, 1
+  %140 = insertvalue [2 x %Qubit*] zeroinitializer, %Qubit* %80, 0
+  %141 = insertvalue { [2 x %Qubit*], i64 } zeroinitializer, [2 x %Qubit*] %140, 0
+  %142 = insertvalue { [2 x %Qubit*], i64 } %141, i64 2, 1
+  %143 = extractvalue { [2 x %Qubit*], i64 } %142, 0
+  %144 = extractvalue { [2 x %Qubit*], i64 } %142, 1
+  %145 = insertvalue [2 x %Qubit*] %143, %Qubit* %81, 1
+  %146 = insertvalue { [2 x %Qubit*], i64 } zeroinitializer, [2 x %Qubit*] %145, 0
+  %147 = insertvalue { [2 x %Qubit*], i64 } %146, i64 2, 1
+  %148 = insertvalue [2 x %Qubit*] zeroinitializer, %Qubit* %89, 0
+  %149 = insertvalue { [2 x %Qubit*], i64 } zeroinitializer, [2 x %Qubit*] %148, 0
+  %150 = insertvalue { [2 x %Qubit*], i64 } %149, i64 1, 1
+  %151 = insertvalue [2 x %Qubit*] zeroinitializer, %Qubit* %q, 0
+  %152 = insertvalue { [2 x %Qubit*], i64 } zeroinitializer, [2 x %Qubit*] %151, 0
+  %153 = insertvalue { [2 x %Qubit*], i64 } %152, i64 1, 1
+  %154 = insertvalue [4 x { [2 x %Qubit*], i64 }] zeroinitializer, { [2 x %Qubit*], i64 } %147, 0
+  %155 = insertvalue [4 x { [2 x %Qubit*], i64 }] %154, { [2 x %Qubit*], i64 } zeroinitializer, 1
+  %156 = insertvalue [4 x { [2 x %Qubit*], i64 }] %155, { [2 x %Qubit*], i64 } %150, 2
+  %157 = insertvalue [4 x { [2 x %Qubit*], i64 }] %156, { [2 x %Qubit*], i64 } %153, 3
+  %158 = insertvalue [4 x { [2 x %Qubit*], i64 }] %157, { [2 x %Qubit*], i64 } zeroinitializer, 0
+  %159 = insertvalue { [4 x { [2 x %Qubit*], i64 }], i64 } zeroinitializer, [4 x { [2 x %Qubit*], i64 }] %158, 0
+  %160 = insertvalue { [4 x { [2 x %Qubit*], i64 }], i64 } %159, i64 4, 1
+  store { [4 x { [2 x %Qubit*], i64 }], i64 } %160, { [4 x { [2 x %Qubit*], i64 }], i64 }* %22, align 8
+  %161 = bitcast { [4 x { [2 x %Qubit*], i64 }], i64 }* %22 to i8*
+  call void @__quantum__qis__dumpmachine__body(i8* %161)
+  %162 = insertvalue [3 x %Qubit*] zeroinitializer, %Qubit* %q, 0
+  %163 = insertvalue { [3 x %Qubit*], i64 } zeroinitializer, [3 x %Qubit*] %162, 0
+  %164 = insertvalue { [3 x %Qubit*], i64 } %163, i64 3, 1
+  %165 = extractvalue { [3 x %Qubit*], i64 } %164, 0
+  %166 = extractvalue { [3 x %Qubit*], i64 } %164, 1
+  %167 = insertvalue [3 x %Qubit*] %165, %Qubit* %q, 1
+  %168 = insertvalue { [3 x %Qubit*], i64 } zeroinitializer, [3 x %Qubit*] %167, 0
+  %169 = insertvalue { [3 x %Qubit*], i64 } %168, i64 3, 1
+  %170 = extractvalue { [3 x %Qubit*], i64 } %169, 0
+  %171 = extractvalue { [3 x %Qubit*], i64 } %169, 1
+  %172 = insertvalue [3 x %Qubit*] %170, %Qubit* %q, 2
   %173 = insertvalue { [3 x %Qubit*], i64 } zeroinitializer, [3 x %Qubit*] %172, 0
   %174 = insertvalue { [3 x %Qubit*], i64 } %173, i64 3, 1
-  %175 = extractvalue { [3 x %Qubit*], i64 } %174, 0
-  %176 = extractvalue { [3 x %Qubit*], i64 } %174, 1
-  %177 = insertvalue [3 x %Qubit*] %175, %Qubit* %q, 1
-  %178 = insertvalue { [3 x %Qubit*], i64 } zeroinitializer, [3 x %Qubit*] %177, 0
-  %179 = insertvalue { [3 x %Qubit*], i64 } %178, i64 3, 1
-  %180 = extractvalue { [3 x %Qubit*], i64 } %179, 0
-  %181 = extractvalue { [3 x %Qubit*], i64 } %179, 1
-  %182 = insertvalue [3 x %Qubit*] %180, %Qubit* %q, 2
-  %183 = insertvalue { [3 x %Qubit*], i64 } zeroinitializer, [3 x %Qubit*] %182, 0
-  %184 = insertvalue { [3 x %Qubit*], i64 } %183, i64 3, 1
-  %185 = insertvalue [3 x %Qubit*] zeroinitializer, %Qubit* %67, 0
+  %175 = extractvalue { [4 x { [2 x %Qubit*], i64 }], i64 } %qubitArrArr, 0
+  %176 = extractvalue { [4 x { [2 x %Qubit*], i64 }], i64 } %qubitArrArr, 1
+  %177 = extractvalue { [3 x %Qubit*], i64 } %174, 0
+  %178 = extractvalue { [3 x %Qubit*], i64 } %174, 1
+  %179 = extractvalue { [2 x %Qubit*], i64 } %108, 0
+  %180 = extractvalue { [2 x %Qubit*], i64 } %108, 1
+  %181 = extractvalue { [2 x %Qubit*], i64 } %111, 0
+  %182 = extractvalue { [2 x %Qubit*], i64 } %111, 1
+  %183 = extractvalue { [2 x %Qubit*], i64 } %114, 0
+  %184 = extractvalue { [2 x %Qubit*], i64 } %114, 1
+  %185 = insertvalue [3 x %Qubit*] zeroinitializer, %Qubit* %q, 0
   %186 = insertvalue { [3 x %Qubit*], i64 } zeroinitializer, [3 x %Qubit*] %185, 0
-  %187 = insertvalue { [3 x %Qubit*], i64 } %186, i64 2, 1
+  %187 = insertvalue { [3 x %Qubit*], i64 } %186, i64 3, 1
   %188 = extractvalue { [3 x %Qubit*], i64 } %187, 0
   %189 = extractvalue { [3 x %Qubit*], i64 } %187, 1
-  %190 = insertvalue [3 x %Qubit*] %188, %Qubit* %68, 1
+  %190 = insertvalue [3 x %Qubit*] %188, %Qubit* %q, 1
   %191 = insertvalue { [3 x %Qubit*], i64 } zeroinitializer, [3 x %Qubit*] %190, 0
-  %192 = insertvalue { [3 x %Qubit*], i64 } %191, i64 2, 1
-  %193 = insertvalue [3 x %Qubit*] zeroinitializer, %Qubit* %76, 0
-  %194 = insertvalue { [3 x %Qubit*], i64 } zeroinitializer, [3 x %Qubit*] %193, 0
-  %195 = insertvalue { [3 x %Qubit*], i64 } %194, i64 1, 1
-  %196 = insertvalue [3 x %Qubit*] zeroinitializer, %Qubit* %q, 0
-  %197 = insertvalue { [3 x %Qubit*], i64 } zeroinitializer, [3 x %Qubit*] %196, 0
-  %198 = insertvalue { [3 x %Qubit*], i64 } %197, i64 1, 1
-  %199 = insertvalue [4 x { [3 x %Qubit*], i64 }] zeroinitializer, { [3 x %Qubit*], i64 } %192, 0
-  %200 = insertvalue [4 x { [3 x %Qubit*], i64 }] %199, { [3 x %Qubit*], i64 } zeroinitializer, 1
-  %201 = insertvalue [4 x { [3 x %Qubit*], i64 }] %200, { [3 x %Qubit*], i64 } %195, 2
-  %202 = insertvalue [4 x { [3 x %Qubit*], i64 }] %201, { [3 x %Qubit*], i64 } %198, 3
-  %203 = insertvalue [4 x { [3 x %Qubit*], i64 }] %202, { [3 x %Qubit*], i64 } %184, 1
-  %204 = insertvalue { [4 x { [3 x %Qubit*], i64 }], i64 } zeroinitializer, [4 x { [3 x %Qubit*], i64 }] %203, 0
-  %205 = insertvalue { [4 x { [3 x %Qubit*], i64 }], i64 } %204, i64 4, 1
-  store { [4 x { [3 x %Qubit*], i64 }], i64 } %205, { [4 x { [3 x %Qubit*], i64 }], i64 }* %8, align 8
-  %206 = bitcast { [4 x { [3 x %Qubit*], i64 }], i64 }* %8 to i8*
-  call void @__quantum__qis__dumpmachine__body(i8* %206)
-  %207 = call %Result* @__quantum__rt__result_get_zero()
-  %208 = call i1 @__quantum__rt__result_equal(%Result* %m1, %Result* %207)
-  br i1 %208, label %then1__1, label %test2__1
+  %192 = insertvalue { [3 x %Qubit*], i64 } %191, i64 3, 1
+  %193 = extractvalue { [3 x %Qubit*], i64 } %192, 0
+  %194 = extractvalue { [3 x %Qubit*], i64 } %192, 1
+  %195 = insertvalue [3 x %Qubit*] %193, %Qubit* %q, 2
+  %196 = insertvalue { [3 x %Qubit*], i64 } zeroinitializer, [3 x %Qubit*] %195, 0
+  %197 = insertvalue { [3 x %Qubit*], i64 } %196, i64 3, 1
+  %198 = insertvalue [3 x %Qubit*] zeroinitializer, %Qubit* %80, 0
+  %199 = insertvalue { [3 x %Qubit*], i64 } zeroinitializer, [3 x %Qubit*] %198, 0
+  %200 = insertvalue { [3 x %Qubit*], i64 } %199, i64 2, 1
+  %201 = extractvalue { [3 x %Qubit*], i64 } %200, 0
+  %202 = extractvalue { [3 x %Qubit*], i64 } %200, 1
+  %203 = insertvalue [3 x %Qubit*] %201, %Qubit* %81, 1
+  %204 = insertvalue { [3 x %Qubit*], i64 } zeroinitializer, [3 x %Qubit*] %203, 0
+  %205 = insertvalue { [3 x %Qubit*], i64 } %204, i64 2, 1
+  %206 = insertvalue [3 x %Qubit*] zeroinitializer, %Qubit* %89, 0
+  %207 = insertvalue { [3 x %Qubit*], i64 } zeroinitializer, [3 x %Qubit*] %206, 0
+  %208 = insertvalue { [3 x %Qubit*], i64 } %207, i64 1, 1
+  %209 = insertvalue [3 x %Qubit*] zeroinitializer, %Qubit* %q, 0
+  %210 = insertvalue { [3 x %Qubit*], i64 } zeroinitializer, [3 x %Qubit*] %209, 0
+  %211 = insertvalue { [3 x %Qubit*], i64 } %210, i64 1, 1
+  %212 = insertvalue [4 x { [3 x %Qubit*], i64 }] zeroinitializer, { [3 x %Qubit*], i64 } %205, 0
+  %213 = insertvalue [4 x { [3 x %Qubit*], i64 }] %212, { [3 x %Qubit*], i64 } zeroinitializer, 1
+  %214 = insertvalue [4 x { [3 x %Qubit*], i64 }] %213, { [3 x %Qubit*], i64 } %208, 2
+  %215 = insertvalue [4 x { [3 x %Qubit*], i64 }] %214, { [3 x %Qubit*], i64 } %211, 3
+  %216 = insertvalue [4 x { [3 x %Qubit*], i64 }] %215, { [3 x %Qubit*], i64 } %197, 1
+  %217 = insertvalue { [4 x { [3 x %Qubit*], i64 }], i64 } zeroinitializer, [4 x { [3 x %Qubit*], i64 }] %216, 0
+  %218 = insertvalue { [4 x { [3 x %Qubit*], i64 }], i64 } %217, i64 4, 1
+  store { [4 x { [3 x %Qubit*], i64 }], i64 } %218, { [4 x { [3 x %Qubit*], i64 }], i64 }* %21, align 8
+  %219 = bitcast { [4 x { [3 x %Qubit*], i64 }], i64 }* %21 to i8*
+  call void @__quantum__qis__dumpmachine__body(i8* %219)
+  %220 = call %Result* @__quantum__rt__result_get_zero()
+  %221 = call i1 @__quantum__rt__result_equal(%Result* %m1, %Result* %220)
+  br i1 %221, label %then1__1, label %test2__1
 
 then1__1:                                         ; preds = %entry
   %q__1 = call %Qubit* @__quantum__rt__qubit_allocate()
-  %209 = call %Result* @__quantum__qis__m__body(%Qubit* %q__1)
-  %210 = insertvalue { i64, %Result* } { i64 2, %Result* null }, %Result* %209, 1
-  store { i64, %Result* } %210, { i64, %Result* }* %7, align 8
-  %211 = bitcast { i64, %Result* }* %7 to i8*
-  call void @__quantum__qis__dumpmachine__body(i8* %211)
-=======
-  store i64 1, i64* %31, align 4
-  %69 = bitcast i64* %31 to i8*
-  call void @__quantum__qis__dumpmachine__body(i8* %69)
-  call void @__quantum__qis__logpauli__body(i2 -2)
-  store i64 2, i64* %30, align 4
-  %70 = bitcast i64* %30 to i8*
-  call void @__quantum__qis__dumpmachine__body(i8* %70)
-  store { [2 x i64], i64 } { [2 x i64] [i64 1, i64 2], i64 2 }, { [2 x i64], i64 }* %29, align 4
-  %71 = bitcast { [2 x i64], i64 }* %29 to i8*
-  call void @__quantum__qis__dumpmachine__body(i8* %71)
-  store i64 3, i64* %28, align 4
-  %72 = bitcast i64* %28 to i8*
-  call void @__quantum__qis__dumpmachine__body(i8* %72)
-  store { { [2 x i64], i64 }, { [2 x i64], i64 } } { { [2 x i64], i64 } zeroinitializer, { [2 x i64], i64 } { [2 x i64] zeroinitializer, i64 1 } }, { { [2 x i64], i64 }, { [2 x i64], i64 } }* %27, align 4
-  %73 = bitcast { { [2 x i64], i64 }, { [2 x i64], i64 } }* %27 to i8*
-  call void @__quantum__qis__dumpmachine__body(i8* %73)
-  store { [4 x { [2 x i64], i64 }], i64 } { [4 x { [2 x i64], i64 }] [{ [2 x i64], i64 } { [2 x i64] [i64 2, i64 1], i64 2 }, { [2 x i64], i64 } zeroinitializer, { [2 x i64], i64 } { [2 x i64] [i64 3, i64 0], i64 1 }, { [2 x i64], i64 } { [2 x i64] zeroinitializer, i64 1 }], i64 4 }, { [4 x { [2 x i64], i64 }], i64 }* %26, align 4
-  %74 = bitcast { [4 x { [2 x i64], i64 }], i64 }* %26 to i8*
-  call void @__quantum__qis__dumpmachine__body(i8* %74)
-  call void @__quantum__qis__logpauli__body(i2 0)
-  store { [4 x { [2 x i64], i64 }], i64 } { [4 x { [2 x i64], i64 }] [{ [2 x i64], i64 } zeroinitializer, { [2 x i64], i64 } zeroinitializer, { [2 x i64], i64 } { [2 x i64] [i64 3, i64 0], i64 1 }, { [2 x i64], i64 } { [2 x i64] zeroinitializer, i64 1 }], i64 4 }, { [4 x { [2 x i64], i64 }], i64 }* %25, align 4
-  %75 = bitcast { [4 x { [2 x i64], i64 }], i64 }* %25 to i8*
-  call void @__quantum__qis__dumpmachine__body(i8* %75)
-  store { [4 x { [3 x i64], i64 }], i64 } { [4 x { [3 x i64], i64 }] [{ [3 x i64], i64 } { [3 x i64] [i64 2, i64 1, i64 0], i64 2 }, { [3 x i64], i64 } { [3 x i64] [i64 1, i64 2, i64 3], i64 3 }, { [3 x i64], i64 } { [3 x i64] [i64 3, i64 0, i64 0], i64 1 }, { [3 x i64], i64 } { [3 x i64] zeroinitializer, i64 1 }], i64 4 }, { [4 x { [3 x i64], i64 }], i64 }* %24, align 4
-  %76 = bitcast { [4 x { [3 x i64], i64 }], i64 }* %24 to i8*
-  call void @__quantum__qis__dumpmachine__body(i8* %76)
-  store { [3 x { [2 x i2], i64 }], i64 } { [3 x { [2 x i2], i64 }] [{ [2 x i2], i64 } zeroinitializer, { [2 x i2], i64 } { [2 x i2] [i2 -1, i2 0], i64 1 }, { [2 x i2], i64 } { [2 x i2] zeroinitializer, i64 1 }], i64 3 }, { [3 x { [2 x i2], i64 }], i64 }* %23, align 4
-  %77 = bitcast { [3 x { [2 x i2], i64 }], i64 }* %23 to i8*
-  call void @__quantum__qis__dumpmachine__body(i8* %77)
-  store { [3 x { [3 x i2], i64 }], i64 } { [3 x { [3 x i2], i64 }] [{ [3 x i2], i64 } { [3 x i2] [i2 1, i2 -2, i2 0], i64 2 }, { [3 x i2], i64 } { [3 x i2] [i2 1, i2 1, i2 1], i64 3 }, { [3 x i2], i64 } { [3 x i2] zeroinitializer, i64 1 }], i64 3 }, { [3 x { [3 x i2], i64 }], i64 }* %22, align 4
-  %78 = bitcast { [3 x { [3 x i2], i64 }], i64 }* %22 to i8*
-  call void @__quantum__qis__dumpmachine__body(i8* %78)
-  %79 = call %Qubit* @__quantum__rt__qubit_allocate()
-  %80 = call %Qubit* @__quantum__rt__qubit_allocate()
-  %81 = insertvalue [2 x %Qubit*] zeroinitializer, %Qubit* %79, 0
-  %82 = insertvalue { [2 x %Qubit*], i64 } zeroinitializer, [2 x %Qubit*] %81, 0
-  %83 = insertvalue { [2 x %Qubit*], i64 } %82, i64 2, 1
-  %84 = extractvalue { [2 x %Qubit*], i64 } %83, 0
-  %85 = extractvalue { [2 x %Qubit*], i64 } %83, 1
-  %86 = insertvalue [2 x %Qubit*] %84, %Qubit* %80, 1
-  %87 = insertvalue { [2 x %Qubit*], i64 } zeroinitializer, [2 x %Qubit*] %86, 0
-  %qs1 = insertvalue { [2 x %Qubit*], i64 } %87, i64 2, 1
-  %88 = call %Qubit* @__quantum__rt__qubit_allocate()
-  %89 = insertvalue [1 x %Qubit*] zeroinitializer, %Qubit* %88, 0
-  %90 = insertvalue { [1 x %Qubit*], i64 } zeroinitializer, [1 x %Qubit*] %89, 0
-  %qs2 = insertvalue { [1 x %Qubit*], i64 } %90, i64 1, 1
-  %q = call %Qubit* @__quantum__rt__qubit_allocate()
-  %91 = insertvalue [1 x %Qubit*] zeroinitializer, %Qubit* %q, 0
-  %92 = insertvalue { [1 x %Qubit*], i64 } zeroinitializer, [1 x %Qubit*] %91, 0
-  %93 = insertvalue { [1 x %Qubit*], i64 } %92, i64 1, 1
-  %94 = extractvalue { [2 x %Qubit*], i64 } %qs1, 0
-  %95 = extractvalue { [2 x %Qubit*], i64 } %qs1, 1
-  %96 = extractvalue { [1 x %Qubit*], i64 } %qs2, 0
-  %97 = extractvalue { [1 x %Qubit*], i64 } %qs2, 1
-  %98 = extractvalue { [1 x %Qubit*], i64 } %93, 0
-  %99 = extractvalue { [1 x %Qubit*], i64 } %93, 1
-  %100 = insertvalue [2 x %Qubit*] zeroinitializer, %Qubit* %79, 0
-  %101 = insertvalue { [2 x %Qubit*], i64 } zeroinitializer, [2 x %Qubit*] %100, 0
-  %102 = insertvalue { [2 x %Qubit*], i64 } %101, i64 2, 1
-  %103 = extractvalue { [2 x %Qubit*], i64 } %102, 0
-  %104 = extractvalue { [2 x %Qubit*], i64 } %102, 1
-  %105 = insertvalue [2 x %Qubit*] %103, %Qubit* %80, 1
-  %106 = insertvalue { [2 x %Qubit*], i64 } zeroinitializer, [2 x %Qubit*] %105, 0
-  %107 = insertvalue { [2 x %Qubit*], i64 } %106, i64 2, 1
-  %108 = insertvalue [2 x %Qubit*] zeroinitializer, %Qubit* %88, 0
-  %109 = insertvalue { [2 x %Qubit*], i64 } zeroinitializer, [2 x %Qubit*] %108, 0
-  %110 = insertvalue { [2 x %Qubit*], i64 } %109, i64 1, 1
-  %111 = insertvalue [2 x %Qubit*] zeroinitializer, %Qubit* %q, 0
-  %112 = insertvalue { [2 x %Qubit*], i64 } zeroinitializer, [2 x %Qubit*] %111, 0
-  %113 = insertvalue { [2 x %Qubit*], i64 } %112, i64 1, 1
-  %114 = insertvalue [4 x { [2 x %Qubit*], i64 }] zeroinitializer, { [2 x %Qubit*], i64 } %107, 0
-  %115 = insertvalue { [4 x { [2 x %Qubit*], i64 }], i64 } zeroinitializer, [4 x { [2 x %Qubit*], i64 }] %114, 0
-  %116 = insertvalue { [4 x { [2 x %Qubit*], i64 }], i64 } %115, i64 4, 1
-  %117 = extractvalue { [4 x { [2 x %Qubit*], i64 }], i64 } %116, 0
-  %118 = extractvalue { [4 x { [2 x %Qubit*], i64 }], i64 } %116, 1
-  %119 = insertvalue [4 x { [2 x %Qubit*], i64 }] %117, { [2 x %Qubit*], i64 } zeroinitializer, 1
-  %120 = insertvalue { [4 x { [2 x %Qubit*], i64 }], i64 } zeroinitializer, [4 x { [2 x %Qubit*], i64 }] %119, 0
-  %121 = insertvalue { [4 x { [2 x %Qubit*], i64 }], i64 } %120, i64 4, 1
-  %122 = extractvalue { [4 x { [2 x %Qubit*], i64 }], i64 } %121, 0
-  %123 = extractvalue { [4 x { [2 x %Qubit*], i64 }], i64 } %121, 1
-  %124 = insertvalue [4 x { [2 x %Qubit*], i64 }] %122, { [2 x %Qubit*], i64 } %110, 2
-  %125 = insertvalue { [4 x { [2 x %Qubit*], i64 }], i64 } zeroinitializer, [4 x { [2 x %Qubit*], i64 }] %124, 0
-  %126 = insertvalue { [4 x { [2 x %Qubit*], i64 }], i64 } %125, i64 4, 1
-  %127 = extractvalue { [4 x { [2 x %Qubit*], i64 }], i64 } %126, 0
-  %128 = extractvalue { [4 x { [2 x %Qubit*], i64 }], i64 } %126, 1
-  %129 = insertvalue [4 x { [2 x %Qubit*], i64 }] %127, { [2 x %Qubit*], i64 } %113, 3
-  %130 = insertvalue { [4 x { [2 x %Qubit*], i64 }], i64 } zeroinitializer, [4 x { [2 x %Qubit*], i64 }] %129, 0
-  %qubitArrArr = insertvalue { [4 x { [2 x %Qubit*], i64 }], i64 } %130, i64 4, 1
-  %131 = extractvalue { [4 x { [2 x %Qubit*], i64 }], i64 } %qubitArrArr, 0
-  %132 = extractvalue { [4 x { [2 x %Qubit*], i64 }], i64 } %qubitArrArr, 1
-  %133 = extractvalue { [2 x %Qubit*], i64 } %107, 0
-  %134 = extractvalue { [2 x %Qubit*], i64 } %107, 1
-  %135 = extractvalue { [2 x %Qubit*], i64 } %110, 0
-  %136 = extractvalue { [2 x %Qubit*], i64 } %110, 1
-  %137 = extractvalue { [2 x %Qubit*], i64 } %113, 0
-  %138 = extractvalue { [2 x %Qubit*], i64 } %113, 1
-  %139 = insertvalue [2 x %Qubit*] zeroinitializer, %Qubit* %79, 0
-  %140 = insertvalue { [2 x %Qubit*], i64 } zeroinitializer, [2 x %Qubit*] %139, 0
-  %141 = insertvalue { [2 x %Qubit*], i64 } %140, i64 2, 1
-  %142 = extractvalue { [2 x %Qubit*], i64 } %141, 0
-  %143 = extractvalue { [2 x %Qubit*], i64 } %141, 1
-  %144 = insertvalue [2 x %Qubit*] %142, %Qubit* %80, 1
-  %145 = insertvalue { [2 x %Qubit*], i64 } zeroinitializer, [2 x %Qubit*] %144, 0
-  %146 = insertvalue { [2 x %Qubit*], i64 } %145, i64 2, 1
-  %147 = insertvalue [2 x %Qubit*] zeroinitializer, %Qubit* %88, 0
-  %148 = insertvalue { [2 x %Qubit*], i64 } zeroinitializer, [2 x %Qubit*] %147, 0
-  %149 = insertvalue { [2 x %Qubit*], i64 } %148, i64 1, 1
-  %150 = insertvalue [2 x %Qubit*] zeroinitializer, %Qubit* %q, 0
-  %151 = insertvalue { [2 x %Qubit*], i64 } zeroinitializer, [2 x %Qubit*] %150, 0
-  %152 = insertvalue { [2 x %Qubit*], i64 } %151, i64 1, 1
-  %153 = insertvalue [4 x { [2 x %Qubit*], i64 }] zeroinitializer, { [2 x %Qubit*], i64 } %146, 0
-  %154 = insertvalue [4 x { [2 x %Qubit*], i64 }] %153, { [2 x %Qubit*], i64 } zeroinitializer, 1
-  %155 = insertvalue [4 x { [2 x %Qubit*], i64 }] %154, { [2 x %Qubit*], i64 } %149, 2
-  %156 = insertvalue [4 x { [2 x %Qubit*], i64 }] %155, { [2 x %Qubit*], i64 } %152, 3
-  %157 = insertvalue [4 x { [2 x %Qubit*], i64 }] %156, { [2 x %Qubit*], i64 } zeroinitializer, 0
-  %158 = insertvalue { [4 x { [2 x %Qubit*], i64 }], i64 } zeroinitializer, [4 x { [2 x %Qubit*], i64 }] %157, 0
-  %159 = insertvalue { [4 x { [2 x %Qubit*], i64 }], i64 } %158, i64 4, 1
-  store { [4 x { [2 x %Qubit*], i64 }], i64 } %159, { [4 x { [2 x %Qubit*], i64 }], i64 }* %21, align 8
-  %160 = bitcast { [4 x { [2 x %Qubit*], i64 }], i64 }* %21 to i8*
-  call void @__quantum__qis__dumpmachine__body(i8* %160)
-  %161 = insertvalue [3 x %Qubit*] zeroinitializer, %Qubit* %q, 0
-  %162 = insertvalue { [3 x %Qubit*], i64 } zeroinitializer, [3 x %Qubit*] %161, 0
-  %163 = insertvalue { [3 x %Qubit*], i64 } %162, i64 3, 1
-  %164 = extractvalue { [3 x %Qubit*], i64 } %163, 0
-  %165 = extractvalue { [3 x %Qubit*], i64 } %163, 1
-  %166 = insertvalue [3 x %Qubit*] %164, %Qubit* %q, 1
-  %167 = insertvalue { [3 x %Qubit*], i64 } zeroinitializer, [3 x %Qubit*] %166, 0
-  %168 = insertvalue { [3 x %Qubit*], i64 } %167, i64 3, 1
-  %169 = extractvalue { [3 x %Qubit*], i64 } %168, 0
-  %170 = extractvalue { [3 x %Qubit*], i64 } %168, 1
-  %171 = insertvalue [3 x %Qubit*] %169, %Qubit* %q, 2
-  %172 = insertvalue { [3 x %Qubit*], i64 } zeroinitializer, [3 x %Qubit*] %171, 0
-  %173 = insertvalue { [3 x %Qubit*], i64 } %172, i64 3, 1
-  %174 = extractvalue { [4 x { [2 x %Qubit*], i64 }], i64 } %qubitArrArr, 0
-  %175 = extractvalue { [4 x { [2 x %Qubit*], i64 }], i64 } %qubitArrArr, 1
-  %176 = extractvalue { [3 x %Qubit*], i64 } %173, 0
-  %177 = extractvalue { [3 x %Qubit*], i64 } %173, 1
-  %178 = extractvalue { [2 x %Qubit*], i64 } %107, 0
-  %179 = extractvalue { [2 x %Qubit*], i64 } %107, 1
-  %180 = extractvalue { [2 x %Qubit*], i64 } %110, 0
-  %181 = extractvalue { [2 x %Qubit*], i64 } %110, 1
-  %182 = extractvalue { [2 x %Qubit*], i64 } %113, 0
-  %183 = extractvalue { [2 x %Qubit*], i64 } %113, 1
-  %184 = insertvalue [3 x %Qubit*] zeroinitializer, %Qubit* %q, 0
-  %185 = insertvalue { [3 x %Qubit*], i64 } zeroinitializer, [3 x %Qubit*] %184, 0
-  %186 = insertvalue { [3 x %Qubit*], i64 } %185, i64 3, 1
-  %187 = extractvalue { [3 x %Qubit*], i64 } %186, 0
-  %188 = extractvalue { [3 x %Qubit*], i64 } %186, 1
-  %189 = insertvalue [3 x %Qubit*] %187, %Qubit* %q, 1
-  %190 = insertvalue { [3 x %Qubit*], i64 } zeroinitializer, [3 x %Qubit*] %189, 0
-  %191 = insertvalue { [3 x %Qubit*], i64 } %190, i64 3, 1
-  %192 = extractvalue { [3 x %Qubit*], i64 } %191, 0
-  %193 = extractvalue { [3 x %Qubit*], i64 } %191, 1
-  %194 = insertvalue [3 x %Qubit*] %192, %Qubit* %q, 2
-  %195 = insertvalue { [3 x %Qubit*], i64 } zeroinitializer, [3 x %Qubit*] %194, 0
-  %196 = insertvalue { [3 x %Qubit*], i64 } %195, i64 3, 1
-  %197 = insertvalue [3 x %Qubit*] zeroinitializer, %Qubit* %79, 0
-  %198 = insertvalue { [3 x %Qubit*], i64 } zeroinitializer, [3 x %Qubit*] %197, 0
-  %199 = insertvalue { [3 x %Qubit*], i64 } %198, i64 2, 1
-  %200 = extractvalue { [3 x %Qubit*], i64 } %199, 0
-  %201 = extractvalue { [3 x %Qubit*], i64 } %199, 1
-  %202 = insertvalue [3 x %Qubit*] %200, %Qubit* %80, 1
-  %203 = insertvalue { [3 x %Qubit*], i64 } zeroinitializer, [3 x %Qubit*] %202, 0
-  %204 = insertvalue { [3 x %Qubit*], i64 } %203, i64 2, 1
-  %205 = insertvalue [3 x %Qubit*] zeroinitializer, %Qubit* %88, 0
-  %206 = insertvalue { [3 x %Qubit*], i64 } zeroinitializer, [3 x %Qubit*] %205, 0
-  %207 = insertvalue { [3 x %Qubit*], i64 } %206, i64 1, 1
-  %208 = insertvalue [3 x %Qubit*] zeroinitializer, %Qubit* %q, 0
-  %209 = insertvalue { [3 x %Qubit*], i64 } zeroinitializer, [3 x %Qubit*] %208, 0
-  %210 = insertvalue { [3 x %Qubit*], i64 } %209, i64 1, 1
-  %211 = insertvalue [4 x { [3 x %Qubit*], i64 }] zeroinitializer, { [3 x %Qubit*], i64 } %204, 0
-  %212 = insertvalue [4 x { [3 x %Qubit*], i64 }] %211, { [3 x %Qubit*], i64 } zeroinitializer, 1
-  %213 = insertvalue [4 x { [3 x %Qubit*], i64 }] %212, { [3 x %Qubit*], i64 } %207, 2
-  %214 = insertvalue [4 x { [3 x %Qubit*], i64 }] %213, { [3 x %Qubit*], i64 } %210, 3
-  %215 = insertvalue [4 x { [3 x %Qubit*], i64 }] %214, { [3 x %Qubit*], i64 } %196, 1
-  %216 = insertvalue { [4 x { [3 x %Qubit*], i64 }], i64 } zeroinitializer, [4 x { [3 x %Qubit*], i64 }] %215, 0
-  %217 = insertvalue { [4 x { [3 x %Qubit*], i64 }], i64 } %216, i64 4, 1
-  store { [4 x { [3 x %Qubit*], i64 }], i64 } %217, { [4 x { [3 x %Qubit*], i64 }], i64 }* %20, align 8
-  %218 = bitcast { [4 x { [3 x %Qubit*], i64 }], i64 }* %20 to i8*
-  call void @__quantum__qis__dumpmachine__body(i8* %218)
-  %219 = call %Result* @__quantum__rt__result_get_zero()
-  %220 = call i1 @__quantum__rt__result_equal(%Result* %m1, %Result* %219)
-  br i1 %220, label %then1__1, label %test2__1
-
-then1__1:                                         ; preds = %entry
-  %q__1 = call %Qubit* @__quantum__rt__qubit_allocate()
-  %221 = call %Result* @__quantum__qis__m__body(%Qubit* %q__1)
-  %222 = insertvalue { i64, %Result* } { i64 2, %Result* null }, %Result* %221, 1
-  store { i64, %Result* } %222, { i64, %Result* }* %19, align 8
-  %223 = bitcast { i64, %Result* }* %19 to i8*
-  call void @__quantum__qis__dumpmachine__body(i8* %223)
->>>>>>> 939571c8
+  %222 = call %Result* @__quantum__qis__m__body(%Qubit* %q__1)
+  %223 = insertvalue { i64, %Result* } { i64 2, %Result* null }, %Result* %222, 1
+  store { i64, %Result* } %223, { i64, %Result* }* %20, align 8
+  %224 = bitcast { i64, %Result* }* %20 to i8*
+  call void @__quantum__qis__dumpmachine__body(i8* %224)
   call void @__quantum__rt__qubit_release(%Qubit* %q__1)
   br label %continue__1
 
 test2__1:                                         ; preds = %entry
   %q__2 = call %Qubit* @__quantum__rt__qubit_allocate()
-<<<<<<< HEAD
-  %212 = call %Result* @__quantum__qis__m__body(%Qubit* %q__2)
-  %213 = insertvalue { i64, %Result* } { i64 4, %Result* null }, %Result* %212, 1
-  store { i64, %Result* } %213, { i64, %Result* }* %6, align 8
-  %214 = bitcast { i64, %Result* }* %6 to i8*
-  call void @__quantum__qis__dumpmachine__body(i8* %214)
-=======
-  %224 = call %Result* @__quantum__qis__m__body(%Qubit* %q__2)
-  %225 = insertvalue { i64, %Result* } { i64 4, %Result* null }, %Result* %224, 1
-  store { i64, %Result* } %225, { i64, %Result* }* %18, align 8
-  %226 = bitcast { i64, %Result* }* %18 to i8*
-  call void @__quantum__qis__dumpmachine__body(i8* %226)
->>>>>>> 939571c8
+  %225 = call %Result* @__quantum__qis__m__body(%Qubit* %q__2)
+  %226 = insertvalue { i64, %Result* } { i64 4, %Result* null }, %Result* %225, 1
+  store { i64, %Result* } %226, { i64, %Result* }* %19, align 8
+  %227 = bitcast { i64, %Result* }* %19 to i8*
+  call void @__quantum__qis__dumpmachine__body(i8* %227)
   call void @__quantum__rt__qubit_release(%Qubit* %q__2)
   br label %continue__1
 
 continue__1:                                      ; preds = %test2__1, %then1__1
   %q__3 = call %Qubit* @__quantum__rt__qubit_allocate()
-<<<<<<< HEAD
-  %215 = call %Result* @__quantum__qis__m__body(%Qubit* %q__3)
-  %216 = insertvalue { i64, %Result* } { i64 6, %Result* null }, %Result* %215, 1
-  store { i64, %Result* } %216, { i64, %Result* }* %5, align 8
-  %217 = bitcast { i64, %Result* }* %5 to i8*
-  call void @__quantum__qis__dumpmachine__body(i8* %217)
-=======
-  %227 = call %Result* @__quantum__qis__m__body(%Qubit* %q__3)
-  %228 = insertvalue { i64, %Result* } { i64 6, %Result* null }, %Result* %227, 1
-  store { i64, %Result* } %228, { i64, %Result* }* %17, align 8
-  %229 = bitcast { i64, %Result* }* %17 to i8*
-  call void @__quantum__qis__dumpmachine__body(i8* %229)
->>>>>>> 939571c8
+  %228 = call %Result* @__quantum__qis__m__body(%Qubit* %q__3)
+  %229 = insertvalue { i64, %Result* } { i64 6, %Result* null }, %Result* %228, 1
+  store { i64, %Result* } %229, { i64, %Result* }* %18, align 8
+  %230 = bitcast { i64, %Result* }* %18 to i8*
+  call void @__quantum__qis__dumpmachine__body(i8* %230)
   call void @__quantum__rt__qubit_release(%Qubit* %q__3)
   br label %continue__2
 
 continue__2:                                      ; preds = %continue__1
   %q2 = call %Qubit* @__quantum__rt__qubit_allocate()
   %q__4 = call %Qubit* @__quantum__rt__qubit_allocate()
-<<<<<<< HEAD
-  %218 = call %Result* @__quantum__qis__m__body(%Qubit* %q__4)
-  %219 = insertvalue { i64, %Result* } { i64 9, %Result* null }, %Result* %218, 1
-  store { i64, %Result* } %219, { i64, %Result* }* %4, align 8
-  %220 = bitcast { i64, %Result* }* %4 to i8*
-  call void @__quantum__qis__dumpmachine__body(i8* %220)
-=======
-  %230 = call %Result* @__quantum__qis__m__body(%Qubit* %q__4)
-  %231 = insertvalue { i64, %Result* } { i64 9, %Result* null }, %Result* %230, 1
-  store { i64, %Result* } %231, { i64, %Result* }* %16, align 8
-  %232 = bitcast { i64, %Result* }* %16 to i8*
-  call void @__quantum__qis__dumpmachine__body(i8* %232)
->>>>>>> 939571c8
+  %231 = call %Result* @__quantum__qis__m__body(%Qubit* %q__4)
+  %232 = insertvalue { i64, %Result* } { i64 9, %Result* null }, %Result* %231, 1
+  store { i64, %Result* } %232, { i64, %Result* }* %17, align 8
+  %233 = bitcast { i64, %Result* }* %17 to i8*
+  call void @__quantum__qis__dumpmachine__body(i8* %233)
   call void @__quantum__rt__qubit_release(%Qubit* %q__4)
   br label %continue__3
 
 continue__3:                                      ; preds = %continue__2
   call void @__quantum__rt__qubit_release(%Qubit* %q2)
-<<<<<<< HEAD
-  %221 = call %Result* @__quantum__rt__result_get_zero()
-  %222 = call i1 @__quantum__rt__result_equal(%Result* %m2, %Result* %221)
-  br i1 %222, label %then0__2, label %else__1
-=======
-  %233 = call %Result* @__quantum__rt__result_get_zero()
-  %234 = call i1 @__quantum__rt__result_equal(%Result* %m2, %Result* %233)
-  br i1 %234, label %then0__1, label %else__1
->>>>>>> 939571c8
+  %234 = call %Result* @__quantum__rt__result_get_zero()
+  %235 = call i1 @__quantum__rt__result_equal(%Result* %m2, %Result* %234)
+  br i1 %235, label %then0__1, label %else__1
 
 then0__1:                                         ; preds = %continue__3
   %q__5 = call %Qubit* @__quantum__rt__qubit_allocate()
-<<<<<<< HEAD
-  %223 = call %Result* @__quantum__qis__m__body(%Qubit* %q__5)
-  %224 = insertvalue { i64, %Result* } { i64 12, %Result* null }, %Result* %223, 1
-  store { i64, %Result* } %224, { i64, %Result* }* %3, align 8
-  %225 = bitcast { i64, %Result* }* %3 to i8*
-  call void @__quantum__qis__dumpmachine__body(i8* %225)
-=======
-  %235 = call %Result* @__quantum__qis__m__body(%Qubit* %q__5)
-  %236 = insertvalue { i64, %Result* } { i64 12, %Result* null }, %Result* %235, 1
-  store { i64, %Result* } %236, { i64, %Result* }* %15, align 8
-  %237 = bitcast { i64, %Result* }* %15 to i8*
-  call void @__quantum__qis__dumpmachine__body(i8* %237)
->>>>>>> 939571c8
+  %236 = call %Result* @__quantum__qis__m__body(%Qubit* %q__5)
+  %237 = insertvalue { i64, %Result* } { i64 12, %Result* null }, %Result* %236, 1
+  store { i64, %Result* } %237, { i64, %Result* }* %16, align 8
+  %238 = bitcast { i64, %Result* }* %16 to i8*
+  call void @__quantum__qis__dumpmachine__body(i8* %238)
   call void @__quantum__rt__qubit_release(%Qubit* %q__5)
   br label %continue__4
 
 else__1:                                          ; preds = %continue__3
   %q__6 = call %Qubit* @__quantum__rt__qubit_allocate()
-<<<<<<< HEAD
-  %226 = call %Result* @__quantum__qis__m__body(%Qubit* %q__6)
-  %227 = insertvalue { i64, %Result* } { i64 13, %Result* null }, %Result* %226, 1
-  store { i64, %Result* } %227, { i64, %Result* }* %2, align 8
-  %228 = bitcast { i64, %Result* }* %2 to i8*
-  call void @__quantum__qis__dumpmachine__body(i8* %228)
+  %239 = call %Result* @__quantum__qis__m__body(%Qubit* %q__6)
+  %240 = insertvalue { i64, %Result* } { i64 13, %Result* null }, %Result* %239, 1
+  store { i64, %Result* } %240, { i64, %Result* }* %15, align 8
+  %241 = bitcast { i64, %Result* }* %15 to i8*
+  call void @__quantum__qis__dumpmachine__body(i8* %241)
   call void @__quantum__rt__qubit_release(%Qubit* %q__6)
   br label %continue__4
 
-continue__4:                                      ; preds = %else__1, %then0__2
-  store i64 0, i64* %rand, align 4
-  store i64 0, i64* %rand, align 4
-  %229 = insertvalue [1 x %Qubit*] zeroinitializer, %Qubit* %qubit, 0
-  %230 = insertvalue { [1 x %Qubit*], i64 } zeroinitializer, [1 x %Qubit*] %229, 0
-  %qubits = insertvalue { [1 x %Qubit*], i64 } %230, i64 1, 1
-  br label %continue__6
-
-continue__6:                                      ; preds = %continue__4
-  %231 = call %Result* @__quantum__rt__result_get_one()
-  call void @__quantum__rt__result_update_reference_count(%Result* %231, i32 1)
-  %232 = call %Result* @__quantum__rt__result_get_one()
-  %233 = call i1 @__quantum__rt__result_equal(%Result* %231, %Result* %232)
-  call void @__quantum__rt__result_update_reference_count(%Result* %231, i32 -1)
-  br i1 %233, label %then0__3, label %continue__5
-=======
-  %238 = call %Result* @__quantum__qis__m__body(%Qubit* %q__6)
-  %239 = insertvalue { i64, %Result* } { i64 13, %Result* null }, %Result* %238, 1
-  store { i64, %Result* } %239, { i64, %Result* }* %14, align 8
-  %240 = bitcast { i64, %Result* }* %14 to i8*
-  call void @__quantum__qis__dumpmachine__body(i8* %240)
-  call void @__quantum__rt__qubit_release(%Qubit* %q__6)
-  br label %continue__4
-
 continue__4:                                      ; preds = %else__1, %then0__1
-  %241 = call %Result* @__quantum__rt__result_get_zero()
-  %242 = call i1 @__quantum__rt__result_equal(%Result* %m2, %Result* %241)
-  br i1 %242, label %then0__2, label %test1__1
+  %242 = call %Result* @__quantum__rt__result_get_zero()
+  %243 = call i1 @__quantum__rt__result_equal(%Result* %m2, %Result* %242)
+  br i1 %243, label %then0__2, label %test1__1
 
 then0__2:                                         ; preds = %continue__4
   %q__7 = call %Qubit* @__quantum__rt__qubit_allocate()
-  %243 = call %Result* @__quantum__qis__m__body(%Qubit* %q__7)
-  %244 = insertvalue { i64, %Result* } { i64 14, %Result* null }, %Result* %243, 1
-  store { i64, %Result* } %244, { i64, %Result* }* %13, align 8
-  %245 = bitcast { i64, %Result* }* %13 to i8*
-  call void @__quantum__qis__dumpmachine__body(i8* %245)
+  %244 = call %Result* @__quantum__qis__m__body(%Qubit* %q__7)
+  %245 = insertvalue { i64, %Result* } { i64 14, %Result* null }, %Result* %244, 1
+  store { i64, %Result* } %245, { i64, %Result* }* %14, align 8
+  %246 = bitcast { i64, %Result* }* %14 to i8*
+  call void @__quantum__qis__dumpmachine__body(i8* %246)
   call void @__quantum__rt__qubit_release(%Qubit* %q__7)
   br label %continue__5
 
@@ -735,9 +390,9 @@
   br label %continue__5
 
 continue__5:                                      ; preds = %test1__1, %then0__2
-  %246 = call %Result* @__quantum__rt__result_get_zero()
-  %247 = call i1 @__quantum__rt__result_equal(%Result* %m2, %Result* %246)
-  br i1 %247, label %condTrue__1, label %condContinue__1
+  %247 = call %Result* @__quantum__rt__result_get_zero()
+  %248 = call i1 @__quantum__rt__result_equal(%Result* %m2, %Result* %247)
+  br i1 %248, label %condTrue__1, label %condContinue__1
 
 condTrue__1:                                      ; preds = %continue__5
   br label %condContinue__1
@@ -746,260 +401,97 @@
   br label %continue__6
 
 continue__6:                                      ; preds = %condContinue__1
-  %248 = call %Result* @__quantum__rt__result_get_zero()
-  %249 = call i1 @__quantum__rt__result_equal(%Result* %m2, %Result* %248)
-  br i1 %249, label %condContinue__2, label %condFalse__1
+  %249 = call %Result* @__quantum__rt__result_get_zero()
+  %250 = call i1 @__quantum__rt__result_equal(%Result* %m2, %Result* %249)
+  br i1 %250, label %condContinue__2, label %condFalse__1
 
 condFalse__1:                                     ; preds = %continue__6
   br label %condContinue__2
 
 condContinue__2:                                  ; preds = %condFalse__1, %continue__6
-  br i1 %249, label %then0__3, label %continue__7
+  br i1 %250, label %then0__3, label %continue__7
 
 then0__3:                                         ; preds = %condContinue__2
   %q__8 = call %Qubit* @__quantum__rt__qubit_allocate()
-  %250 = call %Result* @__quantum__qis__m__body(%Qubit* %q__8)
-  %251 = insertvalue { i64, %Result* } { i64 17, %Result* null }, %Result* %250, 1
-  store { i64, %Result* } %251, { i64, %Result* }* %12, align 8
-  %252 = bitcast { i64, %Result* }* %12 to i8*
-  call void @__quantum__qis__dumpmachine__body(i8* %252)
+  %251 = call %Result* @__quantum__qis__m__body(%Qubit* %q__8)
+  %252 = insertvalue { i64, %Result* } { i64 17, %Result* null }, %Result* %251, 1
+  store { i64, %Result* } %252, { i64, %Result* }* %13, align 8
+  %253 = bitcast { i64, %Result* }* %13 to i8*
+  call void @__quantum__qis__dumpmachine__body(i8* %253)
   call void @__quantum__rt__qubit_release(%Qubit* %q__8)
   br label %continue__7
->>>>>>> 939571c8
 
 continue__7:                                      ; preds = %then0__3, %condContinue__2
-  %253 = call %Result* @__quantum__rt__result_get_zero()
-  %254 = call i1 @__quantum__rt__result_equal(%Result* %m2, %Result* %253)
-  br i1 %254, label %then0__4, label %test1__2
+  %254 = call %Result* @__quantum__rt__result_get_zero()
+  %255 = call i1 @__quantum__rt__result_equal(%Result* %m2, %Result* %254)
+  br i1 %255, label %then0__4, label %test1__2
 
 then0__4:                                         ; preds = %continue__7
   %q__9 = call %Qubit* @__quantum__rt__qubit_allocate()
-  %255 = call %Result* @__quantum__qis__m__body(%Qubit* %q__9)
-  %256 = insertvalue { i64, %Result* } { i64 14, %Result* null }, %Result* %255, 1
-  store { i64, %Result* } %256, { i64, %Result* }* %11, align 8
-  %257 = bitcast { i64, %Result* }* %11 to i8*
-  call void @__quantum__qis__dumpmachine__body(i8* %257)
+  %256 = call %Result* @__quantum__qis__m__body(%Qubit* %q__9)
+  %257 = insertvalue { i64, %Result* } { i64 14, %Result* null }, %Result* %256, 1
+  store { i64, %Result* } %257, { i64, %Result* }* %12, align 8
+  %258 = bitcast { i64, %Result* }* %12 to i8*
+  call void @__quantum__qis__dumpmachine__body(i8* %258)
   call void @__quantum__rt__qubit_release(%Qubit* %q__9)
   br label %continue__8
 
-<<<<<<< HEAD
-continue__5:                                      ; preds = %then0__3, %continue__6
-  %234 = load i64, i64* %rand, align 4
-  %235 = shl i64 %234, 1
-  store i64 %235, i64* %rand, align 4
-  %236 = insertvalue [1 x %Qubit*] zeroinitializer, %Qubit* %target, 0
-  %237 = insertvalue { [1 x %Qubit*], i64 } zeroinitializer, [1 x %Qubit*] %236, 0
-  %qubits__1 = insertvalue { [1 x %Qubit*], i64 } %237, i64 1, 1
-  br label %continue__8
-
-continue__8:                                      ; preds = %continue__5
-  %238 = call %Result* @__quantum__rt__result_get_one()
-  call void @__quantum__rt__result_update_reference_count(%Result* %238, i32 1)
-  %239 = call %Result* @__quantum__rt__result_get_one()
-  %240 = call i1 @__quantum__rt__result_equal(%Result* %238, %Result* %239)
-  call void @__quantum__rt__result_update_reference_count(%Result* %238, i32 -1)
-  br i1 %240, label %then0__4, label %continue__7
-
-then0__4:                                         ; preds = %continue__8
-  %241 = add i64 %235, 1
-  store i64 %241, i64* %rand, align 4
-  br label %continue__7
-
-continue__7:                                      ; preds = %then0__4, %continue__8
-  %242 = call %Result* @__quantum__rt__result_get_zero()
-  %a = call i1 @__quantum__rt__result_equal(%Result* %m1, %Result* %242)
-  %a__1 = call %Result* @__quantum__rt__result_get_zero()
-  %243 = call %Result* @__quantum__rt__result_get_one()
-  %244 = call i1 @__quantum__rt__result_equal(%Result* %a__1, %Result* %243)
-  %c = or i1 %244, %a
-  %245 = insertvalue { i1, i1 } zeroinitializer, i1 %a, 0
-  %246 = insertvalue { i1, i1 } %245, i1 %c, 1
-  store { i1, i1 } %246, { i1, i1 }* %1, align 1
-  %247 = bitcast { i1, i1 }* %1 to i8*
-  call void @__quantum__qis__dumpmachine__body(i8* %247)
-  %248 = call i1 @__quantum__rt__result_equal(%Result* %m1, %Result* %m2)
-  %249 = select i1 %248, i64 6, i64 0
-  store i64 %249, i64* %foo, align 4
-  %250 = call %Result* @__quantum__rt__result_get_zero()
-  %251 = call i1 @__quantum__rt__result_equal(%Result* %m1, %Result* %250)
-  br i1 %251, label %then0__5, label %else__2
-
-then0__5:                                         ; preds = %continue__7
-  store i64 0, i64* %bar, align 4
-  %252 = call %Result* @__quantum__qis__m__body(%Qubit* %qubit)
-  %253 = call %Result* @__quantum__rt__result_get_one()
-  %254 = call i1 @__quantum__rt__result_equal(%Result* %252, %Result* %253)
-  %255 = select i1 %254, i64 1, i64 0
-  %256 = add i64 0, %255
-  store i64 %256, i64* %bar, align 4
-  call void @__quantum__rt__result_update_reference_count(%Result* %252, i32 -1)
-  %257 = call %Result* @__quantum__qis__m__body(%Qubit* %target)
-  %258 = call %Result* @__quantum__rt__result_get_one()
-  %259 = call i1 @__quantum__rt__result_equal(%Result* %257, %Result* %258)
-  %260 = select i1 %259, i64 1, i64 0
-  %261 = add i64 %256, %260
-  store i64 %261, i64* %bar, align 4
-  call void @__quantum__rt__result_update_reference_count(%Result* %257, i32 -1)
-  store i64 %261, i64* %foo, align 4
-  br label %continue__9
-
-else__2:                                          ; preds = %continue__7
-  store i64 0, i64* %bar__1, align 4
-  %262 = call %Result* @__quantum__qis__m__body(%Qubit* %qubit)
-  %263 = call %Result* @__quantum__rt__result_get_zero()
-  %264 = call i1 @__quantum__rt__result_equal(%Result* %262, %Result* %263)
-  %265 = select i1 %264, i64 1, i64 0
-  %266 = add i64 0, %265
-  store i64 %266, i64* %bar__1, align 4
-  call void @__quantum__rt__result_update_reference_count(%Result* %262, i32 -1)
-  %267 = call %Result* @__quantum__qis__m__body(%Qubit* %target)
-  %268 = call %Result* @__quantum__rt__result_get_zero()
-  %269 = call i1 @__quantum__rt__result_equal(%Result* %267, %Result* %268)
-  %270 = select i1 %269, i64 1, i64 0
-  %271 = add i64 %266, %270
-  store i64 %271, i64* %bar__1, align 4
-  call void @__quantum__rt__result_update_reference_count(%Result* %267, i32 -1)
-  store i64 %271, i64* %foo, align 4
-  br label %continue__9
-
-continue__9:                                      ; preds = %else__2, %then0__5
-  %qubit__18 = call %Qubit* @__quantum__rt__qubit_allocate()
-  %qubit__13 = call %Qubit* @__quantum__rt__qubit_allocate()
-  %272 = call %Qubit* @__quantum__rt__qubit_allocate()
-  %qubit__17 = call %Qubit* @__quantum__rt__qubit_allocate()
-  %qubit__14 = call %Qubit* @__quantum__rt__qubit_allocate()
-  %273 = insertvalue [5 x %Qubit*] zeroinitializer, %Qubit* %qubit__18, 0
-  %274 = insertvalue { [5 x %Qubit*], i64 } zeroinitializer, [5 x %Qubit*] %273, 0
-  %275 = insertvalue { [5 x %Qubit*], i64 } %274, i64 5, 1
-  %276 = extractvalue { [5 x %Qubit*], i64 } %275, 0
-  %277 = extractvalue { [5 x %Qubit*], i64 } %275, 1
-  %278 = insertvalue [5 x %Qubit*] %276, %Qubit* %qubit__13, 1
-  %279 = insertvalue { [5 x %Qubit*], i64 } zeroinitializer, [5 x %Qubit*] %278, 0
-  %280 = insertvalue { [5 x %Qubit*], i64 } %279, i64 5, 1
-  %281 = extractvalue { [5 x %Qubit*], i64 } %280, 0
-  %282 = extractvalue { [5 x %Qubit*], i64 } %280, 1
-  %283 = insertvalue [5 x %Qubit*] %281, %Qubit* %272, 2
-  %284 = insertvalue { [5 x %Qubit*], i64 } zeroinitializer, [5 x %Qubit*] %283, 0
-  %285 = insertvalue { [5 x %Qubit*], i64 } %284, i64 5, 1
-  %286 = extractvalue { [5 x %Qubit*], i64 } %285, 0
-  %287 = extractvalue { [5 x %Qubit*], i64 } %285, 1
-  %288 = insertvalue [5 x %Qubit*] %286, %Qubit* %qubit__17, 3
-  %289 = insertvalue { [5 x %Qubit*], i64 } zeroinitializer, [5 x %Qubit*] %288, 0
-  %290 = insertvalue { [5 x %Qubit*], i64 } %289, i64 5, 1
-  %291 = extractvalue { [5 x %Qubit*], i64 } %290, 0
-  %292 = extractvalue { [5 x %Qubit*], i64 } %290, 1
-  %293 = insertvalue [5 x %Qubit*] %291, %Qubit* %qubit__14, 4
-  %294 = insertvalue { [5 x %Qubit*], i64 } zeroinitializer, [5 x %Qubit*] %293, 0
-  %q__7 = insertvalue { [5 x %Qubit*], i64 } %294, i64 5, 1
-  %r1 = call %Result* @__quantum__qis__m__body(%Qubit* %qubit__13)
-  %r2 = call %Result* @__quantum__qis__m__body(%Qubit* %qubit__14)
-  %r3 = call %Result* @__quantum__qis__m__body(%Qubit* poison)
-  %r4 = call %Result* @__quantum__qis__m__body(%Qubit* poison)
-  %295 = insertvalue [5 x %Qubit*] zeroinitializer, %Qubit* %qubit__14, 0
-  %296 = insertvalue { [5 x %Qubit*], i64 } zeroinitializer, [5 x %Qubit*] %295, 0
-  %297 = insertvalue { [5 x %Qubit*], i64 } %296, i64 5, 1
-  %298 = extractvalue { [5 x %Qubit*], i64 } %297, 0
-  %299 = extractvalue { [5 x %Qubit*], i64 } %297, 1
-  %300 = insertvalue [5 x %Qubit*] %298, %Qubit* %qubit__17, 1
-  %301 = insertvalue { [5 x %Qubit*], i64 } zeroinitializer, [5 x %Qubit*] %300, 0
-  %302 = insertvalue { [5 x %Qubit*], i64 } %301, i64 5, 1
-  %303 = extractvalue { [5 x %Qubit*], i64 } %302, 0
-  %304 = extractvalue { [5 x %Qubit*], i64 } %302, 1
-  %305 = insertvalue [5 x %Qubit*] %303, %Qubit* %272, 2
-  %306 = insertvalue { [5 x %Qubit*], i64 } zeroinitializer, [5 x %Qubit*] %305, 0
-  %307 = insertvalue { [5 x %Qubit*], i64 } %306, i64 5, 1
-  %308 = extractvalue { [5 x %Qubit*], i64 } %307, 0
-  %309 = extractvalue { [5 x %Qubit*], i64 } %307, 1
-  %310 = insertvalue [5 x %Qubit*] %308, %Qubit* %qubit__13, 3
-  %311 = insertvalue { [5 x %Qubit*], i64 } zeroinitializer, [5 x %Qubit*] %310, 0
-  %312 = insertvalue { [5 x %Qubit*], i64 } %311, i64 5, 1
-  %313 = extractvalue { [5 x %Qubit*], i64 } %312, 0
-  %314 = extractvalue { [5 x %Qubit*], i64 } %312, 1
-  %315 = insertvalue [5 x %Qubit*] %313, %Qubit* %qubit__18, 4
-  %316 = insertvalue { [5 x %Qubit*], i64 } zeroinitializer, [5 x %Qubit*] %315, 0
-  %317 = insertvalue { [5 x %Qubit*], i64 } %316, i64 5, 1
-  %r5 = call %Result* @__quantum__qis__m__body(%Qubit* %qubit__17)
-  %318 = insertvalue [5 x %Qubit*] zeroinitializer, %Qubit* %qubit__14, 0
-  %319 = insertvalue { [5 x %Qubit*], i64 } zeroinitializer, [5 x %Qubit*] %318, 0
-  %320 = insertvalue { [5 x %Qubit*], i64 } %319, i64 5, 1
-  %321 = extractvalue { [5 x %Qubit*], i64 } %320, 0
-  %322 = extractvalue { [5 x %Qubit*], i64 } %320, 1
-  %323 = insertvalue [5 x %Qubit*] %321, %Qubit* %qubit__17, 1
-  %324 = insertvalue { [5 x %Qubit*], i64 } zeroinitializer, [5 x %Qubit*] %323, 0
-  %325 = insertvalue { [5 x %Qubit*], i64 } %324, i64 5, 1
-  %326 = extractvalue { [5 x %Qubit*], i64 } %325, 0
-  %327 = extractvalue { [5 x %Qubit*], i64 } %325, 1
-  %328 = insertvalue [5 x %Qubit*] %326, %Qubit* %272, 2
-  %329 = insertvalue { [5 x %Qubit*], i64 } zeroinitializer, [5 x %Qubit*] %328, 0
-  %330 = insertvalue { [5 x %Qubit*], i64 } %329, i64 5, 1
-  %331 = extractvalue { [5 x %Qubit*], i64 } %330, 0
-  %332 = extractvalue { [5 x %Qubit*], i64 } %330, 1
-  %333 = insertvalue [5 x %Qubit*] %331, %Qubit* %qubit__13, 3
-  %334 = insertvalue { [5 x %Qubit*], i64 } zeroinitializer, [5 x %Qubit*] %333, 0
-  %335 = insertvalue { [5 x %Qubit*], i64 } %334, i64 5, 1
-  %336 = extractvalue { [5 x %Qubit*], i64 } %335, 0
-  %337 = extractvalue { [5 x %Qubit*], i64 } %335, 1
-  %338 = insertvalue [5 x %Qubit*] %336, %Qubit* %qubit__18, 4
-  %339 = insertvalue { [5 x %Qubit*], i64 } zeroinitializer, [5 x %Qubit*] %338, 0
-  %z2 = insertvalue { [5 x %Qubit*], i64 } %339, i64 5, 1
-  %r6 = call %Result* @__quantum__qis__m__body(%Qubit* %qubit__18)
-=======
 test1__2:                                         ; preds = %continue__7
   %q__10 = call %Qubit* @__quantum__rt__qubit_allocate()
-  %258 = call %Result* @__quantum__qis__m__body(%Qubit* %q__10)
-  %259 = insertvalue { i64, %Result* } { i64 15, %Result* null }, %Result* %258, 1
-  store { i64, %Result* } %259, { i64, %Result* }* %10, align 8
-  %260 = bitcast { i64, %Result* }* %10 to i8*
-  call void @__quantum__qis__dumpmachine__body(i8* %260)
+  %259 = call %Result* @__quantum__qis__m__body(%Qubit* %q__10)
+  %260 = insertvalue { i64, %Result* } { i64 15, %Result* null }, %Result* %259, 1
+  store { i64, %Result* } %260, { i64, %Result* }* %11, align 8
+  %261 = bitcast { i64, %Result* }* %11 to i8*
+  call void @__quantum__qis__dumpmachine__body(i8* %261)
   call void @__quantum__rt__qubit_release(%Qubit* %q__10)
   br label %continue__8
 
 continue__8:                                      ; preds = %test1__2, %then0__4
-  %261 = call %Result* @__quantum__rt__result_get_zero()
-  %262 = call i1 @__quantum__rt__result_equal(%Result* %m2, %Result* %261)
-  br i1 %262, label %condTrue__2, label %condContinue__3
+  %262 = call %Result* @__quantum__rt__result_get_zero()
+  %263 = call i1 @__quantum__rt__result_equal(%Result* %m2, %Result* %262)
+  br i1 %263, label %condTrue__2, label %condContinue__3
 
 condTrue__2:                                      ; preds = %continue__8
   br label %condContinue__3
 
 condContinue__3:                                  ; preds = %condTrue__2, %continue__8
-  br i1 %262, label %then0__5, label %continue__9
+  br i1 %263, label %then0__5, label %continue__9
 
 then0__5:                                         ; preds = %condContinue__3
   %q__11 = call %Qubit* @__quantum__rt__qubit_allocate()
-  %263 = call %Result* @__quantum__qis__m__body(%Qubit* %q__11)
-  %264 = insertvalue { i64, %Result* } { i64 16, %Result* null }, %Result* %263, 1
-  store { i64, %Result* } %264, { i64, %Result* }* %9, align 8
-  %265 = bitcast { i64, %Result* }* %9 to i8*
-  call void @__quantum__qis__dumpmachine__body(i8* %265)
+  %264 = call %Result* @__quantum__qis__m__body(%Qubit* %q__11)
+  %265 = insertvalue { i64, %Result* } { i64 16, %Result* null }, %Result* %264, 1
+  store { i64, %Result* } %265, { i64, %Result* }* %10, align 8
+  %266 = bitcast { i64, %Result* }* %10 to i8*
+  call void @__quantum__qis__dumpmachine__body(i8* %266)
   call void @__quantum__rt__qubit_release(%Qubit* %q__11)
   br label %continue__9
 
 continue__9:                                      ; preds = %then0__5, %condContinue__3
-  %266 = call %Result* @__quantum__rt__result_get_zero()
-  %267 = call i1 @__quantum__rt__result_equal(%Result* %m2, %Result* %266)
-  br i1 %267, label %condContinue__4, label %condFalse__2
+  %267 = call %Result* @__quantum__rt__result_get_zero()
+  %268 = call i1 @__quantum__rt__result_equal(%Result* %m2, %Result* %267)
+  br i1 %268, label %condContinue__4, label %condFalse__2
 
 condFalse__2:                                     ; preds = %continue__9
   br label %condContinue__4
 
 condContinue__4:                                  ; preds = %condFalse__2, %continue__9
   %q__12 = call %Qubit* @__quantum__rt__qubit_allocate()
-  %268 = call %Result* @__quantum__qis__m__body(%Qubit* %q__12)
-  %269 = insertvalue { i64, %Result* } { i64 17, %Result* null }, %Result* %268, 1
-  store { i64, %Result* } %269, { i64, %Result* }* %8, align 8
-  %270 = bitcast { i64, %Result* }* %8 to i8*
-  call void @__quantum__qis__dumpmachine__body(i8* %270)
+  %269 = call %Result* @__quantum__qis__m__body(%Qubit* %q__12)
+  %270 = insertvalue { i64, %Result* } { i64 17, %Result* null }, %Result* %269, 1
+  store { i64, %Result* } %270, { i64, %Result* }* %9, align 8
+  %271 = bitcast { i64, %Result* }* %9 to i8*
+  call void @__quantum__qis__dumpmachine__body(i8* %271)
   call void @__quantum__rt__qubit_release(%Qubit* %q__12)
   br label %continue__10
 
 continue__10:                                     ; preds = %condContinue__4
   %q__13 = call %Qubit* @__quantum__rt__qubit_allocate()
-  %271 = call %Result* @__quantum__qis__m__body(%Qubit* %q__13)
-  %272 = insertvalue { i64, %Result* } { i64 18, %Result* null }, %Result* %271, 1
-  store { i64, %Result* } %272, { i64, %Result* }* %7, align 8
-  %273 = bitcast { i64, %Result* }* %7 to i8*
-  call void @__quantum__qis__dumpmachine__body(i8* %273)
+  %272 = call %Result* @__quantum__qis__m__body(%Qubit* %q__13)
+  %273 = insertvalue { i64, %Result* } { i64 18, %Result* null }, %Result* %272, 1
+  store { i64, %Result* } %273, { i64, %Result* }* %8, align 8
+  %274 = bitcast { i64, %Result* }* %8 to i8*
+  call void @__quantum__qis__dumpmachine__body(i8* %274)
   call void @__quantum__rt__qubit_release(%Qubit* %q__13)
   br label %continue__11
 
@@ -1008,41 +500,41 @@
 
 continue__12:                                     ; preds = %continue__11
   %q__14 = call %Qubit* @__quantum__rt__qubit_allocate()
-  %274 = call %Result* @__quantum__qis__m__body(%Qubit* %q__14)
-  %275 = insertvalue { i64, %Result* } { i64 21, %Result* null }, %Result* %274, 1
-  store { i64, %Result* } %275, { i64, %Result* }* %6, align 8
-  %276 = bitcast { i64, %Result* }* %6 to i8*
-  call void @__quantum__qis__dumpmachine__body(i8* %276)
+  %275 = call %Result* @__quantum__qis__m__body(%Qubit* %q__14)
+  %276 = insertvalue { i64, %Result* } { i64 21, %Result* null }, %Result* %275, 1
+  store { i64, %Result* } %276, { i64, %Result* }* %7, align 8
+  %277 = bitcast { i64, %Result* }* %7 to i8*
+  call void @__quantum__qis__dumpmachine__body(i8* %277)
   call void @__quantum__rt__qubit_release(%Qubit* %q__14)
   br label %continue__13
 
 continue__13:                                     ; preds = %continue__12
   %q__15 = call %Qubit* @__quantum__rt__qubit_allocate()
-  %277 = call %Result* @__quantum__qis__m__body(%Qubit* %q__15)
-  %278 = insertvalue { i64, %Result* } { i64 18, %Result* null }, %Result* %277, 1
-  store { i64, %Result* } %278, { i64, %Result* }* %5, align 8
-  %279 = bitcast { i64, %Result* }* %5 to i8*
-  call void @__quantum__qis__dumpmachine__body(i8* %279)
+  %278 = call %Result* @__quantum__qis__m__body(%Qubit* %q__15)
+  %279 = insertvalue { i64, %Result* } { i64 18, %Result* null }, %Result* %278, 1
+  store { i64, %Result* } %279, { i64, %Result* }* %6, align 8
+  %280 = bitcast { i64, %Result* }* %6 to i8*
+  call void @__quantum__qis__dumpmachine__body(i8* %280)
   call void @__quantum__rt__qubit_release(%Qubit* %q__15)
   br label %continue__14
 
 continue__14:                                     ; preds = %continue__13
   %q__16 = call %Qubit* @__quantum__rt__qubit_allocate()
-  %280 = call %Result* @__quantum__qis__m__body(%Qubit* %q__16)
-  %281 = insertvalue { i64, %Result* } { i64 20, %Result* null }, %Result* %280, 1
-  store { i64, %Result* } %281, { i64, %Result* }* %4, align 8
-  %282 = bitcast { i64, %Result* }* %4 to i8*
-  call void @__quantum__qis__dumpmachine__body(i8* %282)
+  %281 = call %Result* @__quantum__qis__m__body(%Qubit* %q__16)
+  %282 = insertvalue { i64, %Result* } { i64 20, %Result* null }, %Result* %281, 1
+  store { i64, %Result* } %282, { i64, %Result* }* %5, align 8
+  %283 = bitcast { i64, %Result* }* %5 to i8*
+  call void @__quantum__qis__dumpmachine__body(i8* %283)
   call void @__quantum__rt__qubit_release(%Qubit* %q__16)
   br label %continue__15
 
 continue__15:                                     ; preds = %continue__14
   %q__17 = call %Qubit* @__quantum__rt__qubit_allocate()
-  %283 = call %Result* @__quantum__qis__m__body(%Qubit* %q__17)
-  %284 = insertvalue { i64, %Result* } { i64 21, %Result* null }, %Result* %283, 1
-  store { i64, %Result* } %284, { i64, %Result* }* %3, align 8
-  %285 = bitcast { i64, %Result* }* %3 to i8*
-  call void @__quantum__qis__dumpmachine__body(i8* %285)
+  %284 = call %Result* @__quantum__qis__m__body(%Qubit* %q__17)
+  %285 = insertvalue { i64, %Result* } { i64 21, %Result* null }, %Result* %284, 1
+  store { i64, %Result* } %285, { i64, %Result* }* %4, align 8
+  %286 = bitcast { i64, %Result* }* %4 to i8*
+  call void @__quantum__qis__dumpmachine__body(i8* %286)
   call void @__quantum__rt__qubit_release(%Qubit* %q__17)
   br label %continue__16
 
@@ -1057,11 +549,11 @@
 
 continue__19:                                     ; preds = %continue__18
   %q__18 = call %Qubit* @__quantum__rt__qubit_allocate()
-  %286 = call %Result* @__quantum__qis__m__body(%Qubit* %q__18)
-  %287 = insertvalue { i64, %Result* } { i64 19, %Result* null }, %Result* %286, 1
-  store { i64, %Result* } %287, { i64, %Result* }* %2, align 8
-  %288 = bitcast { i64, %Result* }* %2 to i8*
-  call void @__quantum__qis__dumpmachine__body(i8* %288)
+  %287 = call %Result* @__quantum__qis__m__body(%Qubit* %q__18)
+  %288 = insertvalue { i64, %Result* } { i64 19, %Result* null }, %Result* %287, 1
+  store { i64, %Result* } %288, { i64, %Result* }* %3, align 8
+  %289 = bitcast { i64, %Result* }* %3 to i8*
+  call void @__quantum__qis__dumpmachine__body(i8* %289)
   call void @__quantum__rt__qubit_release(%Qubit* %q__18)
   br label %continue__20
 
@@ -1070,244 +562,230 @@
 
 continue__21:                                     ; preds = %continue__20
   %q__19 = call %Qubit* @__quantum__rt__qubit_allocate()
-  %289 = call %Result* @__quantum__qis__m__body(%Qubit* %q__19)
-  %290 = insertvalue { i64, %Result* } { i64 21, %Result* null }, %Result* %289, 1
-  store { i64, %Result* } %290, { i64, %Result* }* %1, align 8
-  %291 = bitcast { i64, %Result* }* %1 to i8*
-  call void @__quantum__qis__dumpmachine__body(i8* %291)
+  %290 = call %Result* @__quantum__qis__m__body(%Qubit* %q__19)
+  %291 = insertvalue { i64, %Result* } { i64 21, %Result* null }, %Result* %290, 1
+  store { i64, %Result* } %291, { i64, %Result* }* %2, align 8
+  %292 = bitcast { i64, %Result* }* %2 to i8*
+  call void @__quantum__qis__dumpmachine__body(i8* %292)
   call void @__quantum__rt__qubit_release(%Qubit* %q__19)
   br label %continue__22
 
 continue__22:                                     ; preds = %continue__21
   store i64 0, i64* %rand, align 4
   store i64 0, i64* %rand, align 4
-  %292 = insertvalue [1 x %Qubit*] zeroinitializer, %Qubit* %qubit, 0
-  %293 = insertvalue { [1 x %Qubit*], i64 } zeroinitializer, [1 x %Qubit*] %292, 0
-  %qubits = insertvalue { [1 x %Qubit*], i64 } %293, i64 1, 1
+  %293 = insertvalue [1 x %Qubit*] zeroinitializer, %Qubit* %qubit, 0
+  %294 = insertvalue { [1 x %Qubit*], i64 } zeroinitializer, [1 x %Qubit*] %293, 0
+  %qubits = insertvalue { [1 x %Qubit*], i64 } %294, i64 1, 1
   br label %continue__24
 
 continue__24:                                     ; preds = %continue__22
-  %294 = call %Result* @__quantum__rt__result_get_one()
-  call void @__quantum__rt__result_update_reference_count(%Result* %294, i32 1)
   %295 = call %Result* @__quantum__rt__result_get_one()
-  %296 = call i1 @__quantum__rt__result_equal(%Result* %294, %Result* %295)
-  call void @__quantum__rt__result_update_reference_count(%Result* %294, i32 -1)
-  br i1 %296, label %then0__6, label %continue__23
+  call void @__quantum__rt__result_update_reference_count(%Result* %295, i32 1)
+  %296 = call %Result* @__quantum__rt__result_get_one()
+  %297 = call i1 @__quantum__rt__result_equal(%Result* %295, %Result* %296)
+  call void @__quantum__rt__result_update_reference_count(%Result* %295, i32 -1)
+  br i1 %297, label %then0__6, label %continue__23
 
 then0__6:                                         ; preds = %continue__24
   store i64 1, i64* %rand, align 4
   br label %continue__23
 
 continue__23:                                     ; preds = %then0__6, %continue__24
-  %297 = load i64, i64* %rand, align 4
-  %298 = shl i64 %297, 1
-  store i64 %298, i64* %rand, align 4
-  %299 = insertvalue [1 x %Qubit*] zeroinitializer, %Qubit* %target, 0
-  %300 = insertvalue { [1 x %Qubit*], i64 } zeroinitializer, [1 x %Qubit*] %299, 0
-  %qubits__1 = insertvalue { [1 x %Qubit*], i64 } %300, i64 1, 1
+  %298 = load i64, i64* %rand, align 4
+  %299 = shl i64 %298, 1
+  store i64 %299, i64* %rand, align 4
+  %300 = insertvalue [1 x %Qubit*] zeroinitializer, %Qubit* %target, 0
+  %301 = insertvalue { [1 x %Qubit*], i64 } zeroinitializer, [1 x %Qubit*] %300, 0
+  %qubits__1 = insertvalue { [1 x %Qubit*], i64 } %301, i64 1, 1
   br label %continue__26
 
 continue__26:                                     ; preds = %continue__23
-  %301 = call %Result* @__quantum__rt__result_get_one()
-  call void @__quantum__rt__result_update_reference_count(%Result* %301, i32 1)
   %302 = call %Result* @__quantum__rt__result_get_one()
-  %303 = call i1 @__quantum__rt__result_equal(%Result* %301, %Result* %302)
-  call void @__quantum__rt__result_update_reference_count(%Result* %301, i32 -1)
-  br i1 %303, label %then0__7, label %continue__25
+  call void @__quantum__rt__result_update_reference_count(%Result* %302, i32 1)
+  %303 = call %Result* @__quantum__rt__result_get_one()
+  %304 = call i1 @__quantum__rt__result_equal(%Result* %302, %Result* %303)
+  call void @__quantum__rt__result_update_reference_count(%Result* %302, i32 -1)
+  br i1 %304, label %then0__7, label %continue__25
 
 then0__7:                                         ; preds = %continue__26
-  %304 = add i64 %298, 1
-  store i64 %304, i64* %rand, align 4
+  %305 = add i64 %299, 1
+  store i64 %305, i64* %rand, align 4
   br label %continue__25
 
 continue__25:                                     ; preds = %then0__7, %continue__26
-  %305 = call %Result* @__quantum__rt__result_get_zero()
-  %a = call i1 @__quantum__rt__result_equal(%Result* %m1, %Result* %305)
+  %306 = call %Result* @__quantum__rt__result_get_zero()
+  %a = call i1 @__quantum__rt__result_equal(%Result* %m1, %Result* %306)
   %a__1 = call %Result* @__quantum__rt__result_get_zero()
-  %306 = call %Result* @__quantum__rt__result_get_one()
-  %307 = call i1 @__quantum__rt__result_equal(%Result* %a__1, %Result* %306)
-  %c = or i1 %307, %a
-  %308 = insertvalue { i1, i1 } zeroinitializer, i1 %a, 0
-  %309 = insertvalue { i1, i1 } %308, i1 %c, 1
-  store { i1, i1 } %309, { i1, i1 }* %0, align 1
-  %310 = bitcast { i1, i1 }* %0 to i8*
-  call void @__quantum__qis__dumpmachine__body(i8* %310)
-  %311 = call i1 @__quantum__rt__result_equal(%Result* %m1, %Result* %m2)
-  %312 = select i1 %311, i64 6, i64 0
-  store i64 %312, i64* %foo, align 4
-  %313 = call %Result* @__quantum__rt__result_get_zero()
-  %314 = call i1 @__quantum__rt__result_equal(%Result* %m1, %Result* %313)
-  br i1 %314, label %then0__8, label %else__2
+  %307 = call %Result* @__quantum__rt__result_get_one()
+  %308 = call i1 @__quantum__rt__result_equal(%Result* %a__1, %Result* %307)
+  %c = or i1 %308, %a
+  %309 = insertvalue { i1, i1 } zeroinitializer, i1 %a, 0
+  %310 = insertvalue { i1, i1 } %309, i1 %c, 1
+  store { i1, i1 } %310, { i1, i1 }* %1, align 1
+  %311 = bitcast { i1, i1 }* %1 to i8*
+  call void @__quantum__qis__dumpmachine__body(i8* %311)
+  %312 = call i1 @__quantum__rt__result_equal(%Result* %m1, %Result* %m2)
+  %313 = select i1 %312, i64 6, i64 0
+  store i64 %313, i64* %foo, align 4
+  %314 = call %Result* @__quantum__rt__result_get_zero()
+  %315 = call i1 @__quantum__rt__result_equal(%Result* %m1, %Result* %314)
+  br i1 %315, label %then0__8, label %else__2
 
 then0__8:                                         ; preds = %continue__25
   store i64 0, i64* %bar, align 4
-  %315 = call %Result* @__quantum__qis__m__body(%Qubit* %qubit)
-  %316 = call %Result* @__quantum__rt__result_get_one()
-  %317 = call i1 @__quantum__rt__result_equal(%Result* %315, %Result* %316)
-  %318 = select i1 %317, i64 1, i64 0
-  %319 = add i64 0, %318
-  store i64 %319, i64* %bar, align 4
-  call void @__quantum__rt__result_update_reference_count(%Result* %315, i32 -1)
-  %320 = call %Result* @__quantum__qis__m__body(%Qubit* %target)
-  %321 = call %Result* @__quantum__rt__result_get_one()
-  %322 = call i1 @__quantum__rt__result_equal(%Result* %320, %Result* %321)
-  %323 = select i1 %322, i64 1, i64 0
-  %324 = add i64 %319, %323
-  store i64 %324, i64* %bar, align 4
-  call void @__quantum__rt__result_update_reference_count(%Result* %320, i32 -1)
-  store i64 %324, i64* %foo, align 4
+  %316 = call %Result* @__quantum__qis__m__body(%Qubit* %qubit)
+  %317 = call %Result* @__quantum__rt__result_get_one()
+  %318 = call i1 @__quantum__rt__result_equal(%Result* %316, %Result* %317)
+  %319 = select i1 %318, i64 1, i64 0
+  %320 = add i64 0, %319
+  store i64 %320, i64* %bar, align 4
+  call void @__quantum__rt__result_update_reference_count(%Result* %316, i32 -1)
+  %321 = call %Result* @__quantum__qis__m__body(%Qubit* %target)
+  %322 = call %Result* @__quantum__rt__result_get_one()
+  %323 = call i1 @__quantum__rt__result_equal(%Result* %321, %Result* %322)
+  %324 = select i1 %323, i64 1, i64 0
+  %325 = add i64 %320, %324
+  store i64 %325, i64* %bar, align 4
+  call void @__quantum__rt__result_update_reference_count(%Result* %321, i32 -1)
+  store i64 %325, i64* %foo, align 4
   br label %continue__27
 
 else__2:                                          ; preds = %continue__25
   store i64 0, i64* %bar__1, align 4
-  %325 = call %Result* @__quantum__qis__m__body(%Qubit* %qubit)
-  %326 = call %Result* @__quantum__rt__result_get_zero()
-  %327 = call i1 @__quantum__rt__result_equal(%Result* %325, %Result* %326)
-  %328 = select i1 %327, i64 1, i64 0
-  %329 = add i64 0, %328
-  store i64 %329, i64* %bar__1, align 4
-  call void @__quantum__rt__result_update_reference_count(%Result* %325, i32 -1)
-  %330 = call %Result* @__quantum__qis__m__body(%Qubit* %target)
-  %331 = call %Result* @__quantum__rt__result_get_zero()
-  %332 = call i1 @__quantum__rt__result_equal(%Result* %330, %Result* %331)
-  %333 = select i1 %332, i64 1, i64 0
-  %334 = add i64 %329, %333
-  store i64 %334, i64* %bar__1, align 4
-  call void @__quantum__rt__result_update_reference_count(%Result* %330, i32 -1)
-  store i64 %334, i64* %foo, align 4
+  %326 = call %Result* @__quantum__qis__m__body(%Qubit* %qubit)
+  %327 = call %Result* @__quantum__rt__result_get_zero()
+  %328 = call i1 @__quantum__rt__result_equal(%Result* %326, %Result* %327)
+  %329 = select i1 %328, i64 1, i64 0
+  %330 = add i64 0, %329
+  store i64 %330, i64* %bar__1, align 4
+  call void @__quantum__rt__result_update_reference_count(%Result* %326, i32 -1)
+  %331 = call %Result* @__quantum__qis__m__body(%Qubit* %target)
+  %332 = call %Result* @__quantum__rt__result_get_zero()
+  %333 = call i1 @__quantum__rt__result_equal(%Result* %331, %Result* %332)
+  %334 = select i1 %333, i64 1, i64 0
+  %335 = add i64 %330, %334
+  store i64 %335, i64* %bar__1, align 4
+  call void @__quantum__rt__result_update_reference_count(%Result* %331, i32 -1)
+  store i64 %335, i64* %foo, align 4
   br label %continue__27
 
 continue__27:                                     ; preds = %else__2, %then0__8
   %qubit__31 = call %Qubit* @__quantum__rt__qubit_allocate()
   %qubit__26 = call %Qubit* @__quantum__rt__qubit_allocate()
-  %335 = call %Qubit* @__quantum__rt__qubit_allocate()
+  %336 = call %Qubit* @__quantum__rt__qubit_allocate()
   %qubit__30 = call %Qubit* @__quantum__rt__qubit_allocate()
   %qubit__27 = call %Qubit* @__quantum__rt__qubit_allocate()
-  %336 = insertvalue [5 x %Qubit*] zeroinitializer, %Qubit* %qubit__31, 0
-  %337 = insertvalue { [5 x %Qubit*], i64 } zeroinitializer, [5 x %Qubit*] %336, 0
-  %338 = insertvalue { [5 x %Qubit*], i64 } %337, i64 5, 1
-  %339 = extractvalue { [5 x %Qubit*], i64 } %338, 0
-  %340 = extractvalue { [5 x %Qubit*], i64 } %338, 1
-  %341 = insertvalue [5 x %Qubit*] %339, %Qubit* %qubit__26, 1
-  %342 = insertvalue { [5 x %Qubit*], i64 } zeroinitializer, [5 x %Qubit*] %341, 0
-  %343 = insertvalue { [5 x %Qubit*], i64 } %342, i64 5, 1
-  %344 = extractvalue { [5 x %Qubit*], i64 } %343, 0
-  %345 = extractvalue { [5 x %Qubit*], i64 } %343, 1
-  %346 = insertvalue [5 x %Qubit*] %344, %Qubit* %335, 2
-  %347 = insertvalue { [5 x %Qubit*], i64 } zeroinitializer, [5 x %Qubit*] %346, 0
-  %348 = insertvalue { [5 x %Qubit*], i64 } %347, i64 5, 1
-  %349 = extractvalue { [5 x %Qubit*], i64 } %348, 0
-  %350 = extractvalue { [5 x %Qubit*], i64 } %348, 1
-  %351 = insertvalue [5 x %Qubit*] %349, %Qubit* %qubit__30, 3
-  %352 = insertvalue { [5 x %Qubit*], i64 } zeroinitializer, [5 x %Qubit*] %351, 0
-  %353 = insertvalue { [5 x %Qubit*], i64 } %352, i64 5, 1
-  %354 = extractvalue { [5 x %Qubit*], i64 } %353, 0
-  %355 = extractvalue { [5 x %Qubit*], i64 } %353, 1
-  %356 = insertvalue [5 x %Qubit*] %354, %Qubit* %qubit__27, 4
-  %357 = insertvalue { [5 x %Qubit*], i64 } zeroinitializer, [5 x %Qubit*] %356, 0
-  %q__20 = insertvalue { [5 x %Qubit*], i64 } %357, i64 5, 1
+  %337 = insertvalue [5 x %Qubit*] zeroinitializer, %Qubit* %qubit__31, 0
+  %338 = insertvalue { [5 x %Qubit*], i64 } zeroinitializer, [5 x %Qubit*] %337, 0
+  %339 = insertvalue { [5 x %Qubit*], i64 } %338, i64 5, 1
+  %340 = extractvalue { [5 x %Qubit*], i64 } %339, 0
+  %341 = extractvalue { [5 x %Qubit*], i64 } %339, 1
+  %342 = insertvalue [5 x %Qubit*] %340, %Qubit* %qubit__26, 1
+  %343 = insertvalue { [5 x %Qubit*], i64 } zeroinitializer, [5 x %Qubit*] %342, 0
+  %344 = insertvalue { [5 x %Qubit*], i64 } %343, i64 5, 1
+  %345 = extractvalue { [5 x %Qubit*], i64 } %344, 0
+  %346 = extractvalue { [5 x %Qubit*], i64 } %344, 1
+  %347 = insertvalue [5 x %Qubit*] %345, %Qubit* %336, 2
+  %348 = insertvalue { [5 x %Qubit*], i64 } zeroinitializer, [5 x %Qubit*] %347, 0
+  %349 = insertvalue { [5 x %Qubit*], i64 } %348, i64 5, 1
+  %350 = extractvalue { [5 x %Qubit*], i64 } %349, 0
+  %351 = extractvalue { [5 x %Qubit*], i64 } %349, 1
+  %352 = insertvalue [5 x %Qubit*] %350, %Qubit* %qubit__30, 3
+  %353 = insertvalue { [5 x %Qubit*], i64 } zeroinitializer, [5 x %Qubit*] %352, 0
+  %354 = insertvalue { [5 x %Qubit*], i64 } %353, i64 5, 1
+  %355 = extractvalue { [5 x %Qubit*], i64 } %354, 0
+  %356 = extractvalue { [5 x %Qubit*], i64 } %354, 1
+  %357 = insertvalue [5 x %Qubit*] %355, %Qubit* %qubit__27, 4
+  %358 = insertvalue { [5 x %Qubit*], i64 } zeroinitializer, [5 x %Qubit*] %357, 0
+  %q__20 = insertvalue { [5 x %Qubit*], i64 } %358, i64 5, 1
   %r1 = call %Result* @__quantum__qis__m__body(%Qubit* %qubit__26)
   %r2 = call %Result* @__quantum__qis__m__body(%Qubit* %qubit__27)
   %r3 = call %Result* @__quantum__qis__m__body(%Qubit* poison)
   %r4 = call %Result* @__quantum__qis__m__body(%Qubit* poison)
-  %358 = insertvalue [5 x %Qubit*] zeroinitializer, %Qubit* %qubit__27, 0
-  %359 = insertvalue { [5 x %Qubit*], i64 } zeroinitializer, [5 x %Qubit*] %358, 0
-  %360 = insertvalue { [5 x %Qubit*], i64 } %359, i64 5, 1
-  %361 = extractvalue { [5 x %Qubit*], i64 } %360, 0
-  %362 = extractvalue { [5 x %Qubit*], i64 } %360, 1
-  %363 = insertvalue [5 x %Qubit*] %361, %Qubit* %qubit__30, 1
-  %364 = insertvalue { [5 x %Qubit*], i64 } zeroinitializer, [5 x %Qubit*] %363, 0
-  %365 = insertvalue { [5 x %Qubit*], i64 } %364, i64 5, 1
-  %366 = extractvalue { [5 x %Qubit*], i64 } %365, 0
-  %367 = extractvalue { [5 x %Qubit*], i64 } %365, 1
-  %368 = insertvalue [5 x %Qubit*] %366, %Qubit* %335, 2
-  %369 = insertvalue { [5 x %Qubit*], i64 } zeroinitializer, [5 x %Qubit*] %368, 0
-  %370 = insertvalue { [5 x %Qubit*], i64 } %369, i64 5, 1
-  %371 = extractvalue { [5 x %Qubit*], i64 } %370, 0
-  %372 = extractvalue { [5 x %Qubit*], i64 } %370, 1
-  %373 = insertvalue [5 x %Qubit*] %371, %Qubit* %qubit__26, 3
-  %374 = insertvalue { [5 x %Qubit*], i64 } zeroinitializer, [5 x %Qubit*] %373, 0
-  %375 = insertvalue { [5 x %Qubit*], i64 } %374, i64 5, 1
-  %376 = extractvalue { [5 x %Qubit*], i64 } %375, 0
-  %377 = extractvalue { [5 x %Qubit*], i64 } %375, 1
-  %378 = insertvalue [5 x %Qubit*] %376, %Qubit* %qubit__31, 4
-  %379 = insertvalue { [5 x %Qubit*], i64 } zeroinitializer, [5 x %Qubit*] %378, 0
-  %380 = insertvalue { [5 x %Qubit*], i64 } %379, i64 5, 1
+  %359 = insertvalue [5 x %Qubit*] zeroinitializer, %Qubit* %qubit__27, 0
+  %360 = insertvalue { [5 x %Qubit*], i64 } zeroinitializer, [5 x %Qubit*] %359, 0
+  %361 = insertvalue { [5 x %Qubit*], i64 } %360, i64 5, 1
+  %362 = extractvalue { [5 x %Qubit*], i64 } %361, 0
+  %363 = extractvalue { [5 x %Qubit*], i64 } %361, 1
+  %364 = insertvalue [5 x %Qubit*] %362, %Qubit* %qubit__30, 1
+  %365 = insertvalue { [5 x %Qubit*], i64 } zeroinitializer, [5 x %Qubit*] %364, 0
+  %366 = insertvalue { [5 x %Qubit*], i64 } %365, i64 5, 1
+  %367 = extractvalue { [5 x %Qubit*], i64 } %366, 0
+  %368 = extractvalue { [5 x %Qubit*], i64 } %366, 1
+  %369 = insertvalue [5 x %Qubit*] %367, %Qubit* %336, 2
+  %370 = insertvalue { [5 x %Qubit*], i64 } zeroinitializer, [5 x %Qubit*] %369, 0
+  %371 = insertvalue { [5 x %Qubit*], i64 } %370, i64 5, 1
+  %372 = extractvalue { [5 x %Qubit*], i64 } %371, 0
+  %373 = extractvalue { [5 x %Qubit*], i64 } %371, 1
+  %374 = insertvalue [5 x %Qubit*] %372, %Qubit* %qubit__26, 3
+  %375 = insertvalue { [5 x %Qubit*], i64 } zeroinitializer, [5 x %Qubit*] %374, 0
+  %376 = insertvalue { [5 x %Qubit*], i64 } %375, i64 5, 1
+  %377 = extractvalue { [5 x %Qubit*], i64 } %376, 0
+  %378 = extractvalue { [5 x %Qubit*], i64 } %376, 1
+  %379 = insertvalue [5 x %Qubit*] %377, %Qubit* %qubit__31, 4
+  %380 = insertvalue { [5 x %Qubit*], i64 } zeroinitializer, [5 x %Qubit*] %379, 0
+  %381 = insertvalue { [5 x %Qubit*], i64 } %380, i64 5, 1
   %r5 = call %Result* @__quantum__qis__m__body(%Qubit* %qubit__30)
-  %381 = insertvalue [5 x %Qubit*] zeroinitializer, %Qubit* %qubit__27, 0
-  %382 = insertvalue { [5 x %Qubit*], i64 } zeroinitializer, [5 x %Qubit*] %381, 0
-  %383 = insertvalue { [5 x %Qubit*], i64 } %382, i64 5, 1
-  %384 = extractvalue { [5 x %Qubit*], i64 } %383, 0
-  %385 = extractvalue { [5 x %Qubit*], i64 } %383, 1
-  %386 = insertvalue [5 x %Qubit*] %384, %Qubit* %qubit__30, 1
-  %387 = insertvalue { [5 x %Qubit*], i64 } zeroinitializer, [5 x %Qubit*] %386, 0
-  %388 = insertvalue { [5 x %Qubit*], i64 } %387, i64 5, 1
-  %389 = extractvalue { [5 x %Qubit*], i64 } %388, 0
-  %390 = extractvalue { [5 x %Qubit*], i64 } %388, 1
-  %391 = insertvalue [5 x %Qubit*] %389, %Qubit* %335, 2
-  %392 = insertvalue { [5 x %Qubit*], i64 } zeroinitializer, [5 x %Qubit*] %391, 0
-  %393 = insertvalue { [5 x %Qubit*], i64 } %392, i64 5, 1
-  %394 = extractvalue { [5 x %Qubit*], i64 } %393, 0
-  %395 = extractvalue { [5 x %Qubit*], i64 } %393, 1
-  %396 = insertvalue [5 x %Qubit*] %394, %Qubit* %qubit__26, 3
-  %397 = insertvalue { [5 x %Qubit*], i64 } zeroinitializer, [5 x %Qubit*] %396, 0
-  %398 = insertvalue { [5 x %Qubit*], i64 } %397, i64 5, 1
-  %399 = extractvalue { [5 x %Qubit*], i64 } %398, 0
-  %400 = extractvalue { [5 x %Qubit*], i64 } %398, 1
-  %401 = insertvalue [5 x %Qubit*] %399, %Qubit* %qubit__31, 4
-  %402 = insertvalue { [5 x %Qubit*], i64 } zeroinitializer, [5 x %Qubit*] %401, 0
-  %z2 = insertvalue { [5 x %Qubit*], i64 } %402, i64 5, 1
+  %382 = insertvalue [5 x %Qubit*] zeroinitializer, %Qubit* %qubit__27, 0
+  %383 = insertvalue { [5 x %Qubit*], i64 } zeroinitializer, [5 x %Qubit*] %382, 0
+  %384 = insertvalue { [5 x %Qubit*], i64 } %383, i64 5, 1
+  %385 = extractvalue { [5 x %Qubit*], i64 } %384, 0
+  %386 = extractvalue { [5 x %Qubit*], i64 } %384, 1
+  %387 = insertvalue [5 x %Qubit*] %385, %Qubit* %qubit__30, 1
+  %388 = insertvalue { [5 x %Qubit*], i64 } zeroinitializer, [5 x %Qubit*] %387, 0
+  %389 = insertvalue { [5 x %Qubit*], i64 } %388, i64 5, 1
+  %390 = extractvalue { [5 x %Qubit*], i64 } %389, 0
+  %391 = extractvalue { [5 x %Qubit*], i64 } %389, 1
+  %392 = insertvalue [5 x %Qubit*] %390, %Qubit* %336, 2
+  %393 = insertvalue { [5 x %Qubit*], i64 } zeroinitializer, [5 x %Qubit*] %392, 0
+  %394 = insertvalue { [5 x %Qubit*], i64 } %393, i64 5, 1
+  %395 = extractvalue { [5 x %Qubit*], i64 } %394, 0
+  %396 = extractvalue { [5 x %Qubit*], i64 } %394, 1
+  %397 = insertvalue [5 x %Qubit*] %395, %Qubit* %qubit__26, 3
+  %398 = insertvalue { [5 x %Qubit*], i64 } zeroinitializer, [5 x %Qubit*] %397, 0
+  %399 = insertvalue { [5 x %Qubit*], i64 } %398, i64 5, 1
+  %400 = extractvalue { [5 x %Qubit*], i64 } %399, 0
+  %401 = extractvalue { [5 x %Qubit*], i64 } %399, 1
+  %402 = insertvalue [5 x %Qubit*] %400, %Qubit* %qubit__31, 4
+  %403 = insertvalue { [5 x %Qubit*], i64 } zeroinitializer, [5 x %Qubit*] %402, 0
+  %z2 = insertvalue { [5 x %Qubit*], i64 } %403, i64 5, 1
   %r6 = call %Result* @__quantum__qis__m__body(%Qubit* %qubit__31)
->>>>>>> 939571c8
   call void @__quantum__rt__result_update_reference_count(%Result* %r1, i32 -1)
   call void @__quantum__rt__result_update_reference_count(%Result* %r2, i32 -1)
   call void @__quantum__rt__result_update_reference_count(%Result* %r3, i32 -1)
   call void @__quantum__rt__result_update_reference_count(%Result* %r4, i32 -1)
   call void @__quantum__rt__result_update_reference_count(%Result* %r5, i32 -1)
   call void @__quantum__rt__result_update_reference_count(%Result* %r6, i32 -1)
-<<<<<<< HEAD
-  call void @__quantum__rt__qubit_release(%Qubit* %qubit__18)
-  call void @__quantum__rt__qubit_release(%Qubit* %qubit__13)
-  call void @__quantum__rt__qubit_release(%Qubit* %272)
-  call void @__quantum__rt__qubit_release(%Qubit* %qubit__17)
-  call void @__quantum__rt__qubit_release(%Qubit* %qubit__14)
-  %340 = insertvalue [1 x %Result*] zeroinitializer, %Result* %m1, 0
-  %341 = insertvalue { [1 x %Result*], i64 } zeroinitializer, [1 x %Result*] %340, 0
-  %arr3 = insertvalue { [1 x %Result*], i64 } %341, i64 1, 1
-  call void @__quantum__rt__result_update_reference_count(%Result* %m1, i32 1)
-  %342 = call i1 @__quantum__rt__result_equal(%Result* %m2, %Result* %m1)
-  %343 = xor i1 %342, true
-  br i1 %343, label %then0__6, label %continue__10
-
-then0__6:                                         ; preds = %continue__9
-  %344 = extractvalue { [1 x %Result*], i64 } %arr3, 0
-  %345 = extractvalue { [1 x %Result*], i64 } %arr3, 1
-  %346 = insertvalue [1 x %Result*] %344, %Result* %m2, 0
-  %347 = insertvalue { [1 x %Result*], i64 } zeroinitializer, [1 x %Result*] %346, 0
-  %348 = insertvalue { [1 x %Result*], i64 } %347, i64 1, 1
-  store { [1 x %Result*], i64 } %348, { [1 x %Result*], i64 }* %0, align 8
-  %349 = bitcast { [1 x %Result*], i64 }* %0 to i8*
-  call void @__quantum__qis__dumpmachine__body(i8* %349)
-  br label %continue__10
-
-continue__10:                                     ; preds = %then0__6, %continue__9
-  %__rtrnVal1__ = load i64, i64* %rand, align 4
-  %350 = insertvalue { i64, i64 } { i64 6, i64 0 }, i64 %__rtrnVal1__, 1
-  call void @__quantum__rt__qubit_release(%Qubit* %67)
-  call void @__quantum__rt__qubit_release(%Qubit* %68)
-  call void @__quantum__rt__qubit_release(%Qubit* %76)
-=======
   call void @__quantum__rt__qubit_release(%Qubit* %qubit__31)
   call void @__quantum__rt__qubit_release(%Qubit* %qubit__26)
-  call void @__quantum__rt__qubit_release(%Qubit* %335)
+  call void @__quantum__rt__qubit_release(%Qubit* %336)
   call void @__quantum__rt__qubit_release(%Qubit* %qubit__30)
   call void @__quantum__rt__qubit_release(%Qubit* %qubit__27)
+  %404 = insertvalue [1 x %Result*] zeroinitializer, %Result* %m1, 0
+  %405 = insertvalue { [1 x %Result*], i64 } zeroinitializer, [1 x %Result*] %404, 0
+  %arr3 = insertvalue { [1 x %Result*], i64 } %405, i64 1, 1
+  call void @__quantum__rt__result_update_reference_count(%Result* %m1, i32 1)
+  %406 = call i1 @__quantum__rt__result_equal(%Result* %m2, %Result* %m1)
+  %407 = xor i1 %406, true
+  br i1 %407, label %then0__9, label %continue__28
+
+then0__9:                                         ; preds = %continue__27
+  %408 = extractvalue { [1 x %Result*], i64 } %arr3, 0
+  %409 = extractvalue { [1 x %Result*], i64 } %arr3, 1
+  %410 = insertvalue [1 x %Result*] %408, %Result* %m2, 0
+  %411 = insertvalue { [1 x %Result*], i64 } zeroinitializer, [1 x %Result*] %410, 0
+  %412 = insertvalue { [1 x %Result*], i64 } %411, i64 1, 1
+  store { [1 x %Result*], i64 } %412, { [1 x %Result*], i64 }* %0, align 8
+  %413 = bitcast { [1 x %Result*], i64 }* %0 to i8*
+  call void @__quantum__qis__dumpmachine__body(i8* %413)
+  br label %continue__28
+
+continue__28:                                     ; preds = %then0__9, %continue__27
   %__rtrnVal1__ = load i64, i64* %rand, align 4
-  %403 = insertvalue { i64, i64 } { i64 6, i64 0 }, i64 %__rtrnVal1__, 1
-  call void @__quantum__rt__qubit_release(%Qubit* %79)
+  %414 = insertvalue { i64, i64 } { i64 6, i64 0 }, i64 %__rtrnVal1__, 1
   call void @__quantum__rt__qubit_release(%Qubit* %80)
-  call void @__quantum__rt__qubit_release(%Qubit* %88)
->>>>>>> 939571c8
+  call void @__quantum__rt__qubit_release(%Qubit* %81)
+  call void @__quantum__rt__qubit_release(%Qubit* %89)
   call void @__quantum__rt__qubit_release(%Qubit* %q)
   call void @__quantum__rt__result_update_reference_count(%Result* %m1, i32 -1)
   call void @__quantum__rt__result_update_reference_count(%Result* %m2, i32 -1)
