--- conflicted
+++ resolved
@@ -14,11 +14,7 @@
     CompilerTests.Compile(
         "TestCases",
         [ "CapabilityTests/Verification.qs"; "CapabilityTests/Inference.qs" ],
-<<<<<<< HEAD
-        references = [ File.ReadAllLines("ReferenceTargets.txt").[1] ],
-=======
         references = [ File.ReadAllLines("ReferenceTargets.txt").[2] ],
->>>>>>> 6f7aeff5
         capability = capability
     )
 
