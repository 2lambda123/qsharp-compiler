--- conflicted
+++ resolved
@@ -69,16 +69,11 @@
     let mutable callableSigs =
         checkedNamespaces
         |> Seq.map (fun checkedNs -> getNs checkedNs)
-<<<<<<< HEAD
         |> SyntaxTreeExtensions.Callables
-        |> Seq.map (fun call -> (call.FullName, StripPositionInfo.Apply call.Signature.ArgumentType, StripPositionInfo.Apply call.Signature.ReturnType))
-=======
-        |> SyntaxExtensions.Callables
         |> Seq.map (fun call ->
             (call.FullName,
              StripPositionInfo.Apply call.Signature.ArgumentType,
              StripPositionInfo.Apply call.Signature.ReturnType))
->>>>>>> b6c6912c
 
     let doesCallMatchSig call signature =
         let (call_fullName: QsQualifiedName), call_argType, call_rtrnType = call
@@ -137,57 +132,6 @@
 
 /// Expected callable signatures to be found when running Monomorphization tests
 let public MonomorphizationSignatures =
-<<<<<<< HEAD
-    [|
-        (_DefaultTypes, [| (*Test Case 1*)
-            MonomorphizationNs, "Test1", [||], "Unit"
-            GenericsNs, "Test1Main", [||], "Unit"
-
-            GenericsNs, "BasicGeneric", [|"Double"; "Int"|], "Unit"
-            GenericsNs, "BasicGeneric", [|"String"; "String"|], "Unit"
-            GenericsNs, "BasicGeneric", [|"Unit"; "Unit"|], "Unit"
-            GenericsNs, "BasicGeneric", [|"String"; "Double"|], "Unit"
-            GenericsNs, "BasicGeneric", [|"Int"; "Double"|], "Unit"
-            GenericsNs, "NoArgsGeneric", [||], "Double"
-            GenericsNs, "ReturnGeneric", [|"Double"; "String"; "Int"|], "Int"
-            GenericsNs, "ReturnGeneric", [|"String"; "Int"; "String"|], "String"
-        |])
-        (_DefaultTypes, [| (*Test Case 2*)
-            MonomorphizationNs, "Test2", [||], "Unit"
-            GenericsNs, "Test2Main", [||], "Unit"
-
-            GenericsNs, "ArrayGeneric", [|"Qubit"; "String"|], "Int"
-            GenericsNs, "ArrayGeneric", [|"Qubit"; "Int"|], "Int"
-            GenericsNs, "GenericCallsGeneric", [|"Qubit"; "Int"|], "Unit"
-        |])
-        (_DefaultTypes, [| (*Test Case 3*)
-            MonomorphizationNs, "Test3", [||], "Unit"
-            GenericsNs, "Test3Main", [||], "Unit"
-
-            GenericsNs, "GenericCallsSpecializations", [|"Double"; "String"; "Qubit[]"|], "Unit"
-            GenericsNs, "GenericCallsSpecializations", [|"Double"; "String"; "Double"|], "Unit"
-            GenericsNs, "GenericCallsSpecializations", [|"String"; "Int"; "Unit"|], "Unit"
-
-            GenericsNs, "BasicGeneric", [|"Double"; "String"|], "Unit"
-            GenericsNs, "BasicGeneric", [|"String"; "Qubit[]"|], "Unit"
-            GenericsNs, "BasicGeneric", [|"String"; "Int"|], "Unit"
-            GenericsNs, "BasicGeneric", [|"Qubit[]"; "Qubit[]"|], "Unit"
-            GenericsNs, "BasicGeneric", [|"Qubit[]"; "Double"|], "Unit"
-            GenericsNs, "BasicGeneric", [|"Qubit[]"; "Unit"|], "Unit"
-            GenericsNs, "BasicGeneric", [|"String"; "Double"|], "Unit"
-            GenericsNs, "BasicGeneric", [|"Int"; "Unit"|], "Unit"
-
-            GenericsNs, "ArrayGeneric", [|"Qubit"; "Double"|], "Int"
-            GenericsNs, "ArrayGeneric", [|"Qubit"; "Qubit[]"|], "Int"
-            GenericsNs, "ArrayGeneric", [|"Qubit"; "Unit"|], "Int"
-        |])
-        (_DefaultTypes, [| (*Test Case 4*)
-            MonomorphizationNs, "Test4", [||], "Unit"
-            GenericsNs, "Test4Main", [||], "Unit"
-            GenericsNs, "_GenericCallsSelf", [||], "Unit"
-            GenericsNs, "_GenericCallsSelf2", [|"Double"|], "Unit"
-        |])
-=======
     [| // Test Case 1
         (_DefaultTypes,
          [|
@@ -244,7 +188,6 @@
              GenericsNs, "_GenericCallsSelf", [||], "Unit"
              GenericsNs, "_GenericCallsSelf2", [| "Double" |], "Unit"
          |])
->>>>>>> b6c6912c
     |]
     |> _MakeSignatures
 
