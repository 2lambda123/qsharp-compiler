steps:

##
# Bootstrap
##
- powershell: ./bootstrap.ps1
  displayName: "Run bootstrap.ps1"
  workingDirectory: $(System.DefaultWorkingDirectory)

##
# Pre-reqs
##
- task: NuGetToolInstaller@0
  displayName: Use NuGet 5.8.1
  inputs:
    versionSpec: 5.8.1

- task: UseDotNet@2
<<<<<<< HEAD
  displayName: Use .NET SDK 6.0.101
  inputs:
    version: 6.0.101
=======
  displayName: Use .NET SDK 5.0.404
  inputs:
    version: 5.0.404
>>>>>>> a66fb767

- task: UseDotNet@2
  displayName: Use .NET Core SDK 3.1.416
  inputs:
    version: 3.1.416

# Make sure that npm is up to date, as is required by our VS Code extension
# build.
- task: Npm@1
  inputs:
    command: 'custom'
    customCommand: 'install -g npm@latest'
<|MERGE_RESOLUTION|>--- conflicted
+++ resolved
@@ -16,15 +16,9 @@
     versionSpec: 5.8.1
 
 - task: UseDotNet@2
-<<<<<<< HEAD
   displayName: Use .NET SDK 6.0.101
   inputs:
     version: 6.0.101
-=======
-  displayName: Use .NET SDK 5.0.404
-  inputs:
-    version: 5.0.404
->>>>>>> a66fb767
 
 - task: UseDotNet@2
   displayName: Use .NET Core SDK 3.1.416
